buildscript {
    ext {
        grailsVersion = project.grailsVersion
        bootstrapFramework = [
            version             : "3.3.7",
            cssPath             : "grails-app/assets/stylesheets",
            jsPath              : "grails-app/assets/javascripts",
        //    useIndividualJs     : false,
            useLess             : true,
        //    invalidVersionFails : false,
            fontAwesome : [
               install             : true,
               version             : "4.7.0",
               useLess             : true
        //       invalidVersionFails : false
            ]
        ]
    }
    repositories {
        jcenter()
        mavenLocal()
        maven { url "https://repo.grails.org/grails/core" }
    }
    dependencies {
        classpath "org.grails:grails-gradle-plugin:$grailsVersion"
        classpath "com.bertramlabs.plugins:asset-pipeline-gradle:2.11.6"
        classpath "org.grails.plugins:views-gradle:1.1.6"
        classpath "com.siprell.plugins:bootstrap-framework:1.0.3"
<<<<<<< HEAD
        classpath "org.grails.plugins:hibernate5:${gormVersion-".RELEASE"}"
=======
//        classpath "org.grails.plugins:hibernate5:${gormVersion-".RELEASE"}"
>>>>>>> fcd4e63c
        classpath "gradle.plugin.com.virgo47.gradle:ClasspathJar:1.0.0" //required for "createprocess error=206 the filename or extension is too long"
    }
}

version "1.0"
group "flowgate"

apply plugin:"eclipse"
apply plugin:"idea"
apply plugin:"war"
apply plugin:"org.grails.grails-web"
apply plugin:"org.grails.grails-gsp"
apply plugin:"org.grails.plugins.views-json"
apply plugin:"asset-pipeline"
apply plugin: "com.virgo47.ClasspathJar" //required for "createprocess error=206 the filename or extension is too long"
//apply plugin:"com.siprell.plugins.bootstrap-framework"


war {
    archiveName "${war.baseName}.war"
}

repositories {
    mavenLocal()
    maven { url "https://repo.grails.org/grails/core" }
    mavenCentral()
    /*
    flatDir {
        dirs './libs'
    }
    */
}

dependencyManagement {
    imports {
        mavenBom "org.grails:grails-bom:$grailsVersion"
    }
    applyMavenExclusions false
}

dependencies {
    compile fileTree(dir: 'libs', include: ['*.jar'])
    // Add the Grails Plugin to the runtime dependencies
    runtime "com.bertramlabs.plugins:asset-pipeline-grails:$assetPipelineVersion"

    // Define needed asset-pipeline plugins with the special assets-scope
    assets "com.bertramlabs.plugins:less-asset-pipeline:$assetPipelineVersion"
    assets 'com.bertramlabs.plugins:sass-asset-pipeline:3.0.10'
    compile "org.springframework.boot:spring-boot-starter-logging"
    compile "org.springframework.boot:spring-boot-autoconfigure"
    compile "org.grails:grails-core"
    compile "org.springframework.boot:spring-boot-starter-actuator"
    compile "org.springframework.boot:spring-boot-starter-tomcat"
    compile "org.grails:grails-dependencies"
    compile "org.grails:grails-web-boot"
    compile 'org.grails.plugins:grails-spring-websocket:2.4.1'

    compile 'org.jsoup:jsoup:1.7.1'

    compile "org.grails.plugins:cache"
    compile "org.grails.plugins:scaffolding"
    compile "org.grails.plugins:hibernate5"
    compile "org.hibernate:hibernate-core:5.1.2.Final"
    compile "org.hibernate:hibernate-ehcache:5.1.2.Final"
    compile 'org.grails.plugins:spring-security-core:3.1.2'
    compile 'org.grails.plugins:grails-spring-security-ui:3.1.0-BUILD-SNAPSHOT'
    compile 'org.grails.plugins:spring-security-rest:2.0.0.M2'
    compile 'org.grails.plugins:mail:2.0.0.RC6'
    compile "org.grails.plugins:views-json"
    compile "org.grails.plugins:views-json-templates"
    console "org.grails:grails-console"
    profile "org.grails.profiles:web"
    profile "org.grails.profiles:rest-api"
//    assets "com.bertramlabs.plugins:asset-pipeline-grails:2.14.2"
//    runtime "com.bertramlabs.plugins:asset-pipeline-grails:2.14.2"
    runtime "com.h2database:h2"
//    runtime "mysql:mysql-connector-java:5.1.29"
    runtime "mysql:mysql-connector-java:5.1.46"
//    runtime "mysql:mysql-connector-java:8.0.12"
//    compile 'org.grails:grails-datastore-rest-client:5.0.0.RC2'
    compile 'org.grails:grails-datastore-rest-client'


//    compile "org.grails:http-client:1.0.0.M1"
//    compile "org.grails:http-client"
//    compile "org.grails.plugins:async-http-builder:1.0.0.M1"
//    compile "org.grails.plugins:async-http-builder"

//    TODO probieren!!!
    compile 'org.grails.plugins:http-builder-helper:1.1.0'
//    compile 'org.grails.plugins:http-builder-helper:1.1.0'


//    compile "com.budjb:http-requests:1.0.2"
//    compile "com.budjb:http-requests-core:1.0.2"
//    compile "com.budjb:http-requests-grails:1.0.2"
//    compile "com.budjb:http-requests-httpcomponents-client:1.0.2"
//    compile 'com.budjb:http-requests-grails:1.0.2'

//    compile "org.grails.plugins:grails-http-builder-helper:1.1.0"

//    compile "org.grails.plugins:async-http-builder:1.0.0-SNAPSHOT"

/*

//    String gormVersion = "5.0.4.RELEASE"
//    compile "org.grails:grails-datastore-core:$gormVersion"
    compile "org.grails:grails-datastore-core:5.0.4.RELEASE"
	//compile "org.grails:grails-datastore-validation"
    compile "org.grails:grails-datastore-gorm-support:5.0.4.RELEASE"
//    compile "org.grails:grails-datastore-gorm:$gormVersion"
    compile "org.grails:grails-datastore-gorm:5.0.4.RELEASE"
    compile "org.grails:grails-datastore-simple:5.0.4.RELEASE"
    compile "org.grails:grails-datastore-gorm-hibernate:5.0.4.RELEASE"
    compile "org.grails:grails-datastore-gorm-hibernate-core:5.0.4.RELEASE"
//
*/

//    compile 'org.grails.plugins:hibernate4:5.0.4'
//    compile 'org.grails:grails-datastore-core:5.0.4.RELEASE'
//    compile 'org.grails:grails-datastore-gorm-support:5.0.4.RELEASE'
//    compile 'org.grails:grails-datastore-gorm:5.0.4.RELEASE'
//    compile 'org.grails:grails-datastore-simple:5.0.4.RELEASE'
//    compile 'org.grails:grails-datastore-gorm-hibernate4:5.0.4.RELEASE'
//    compile 'org.grails:grails-datastore-gorm-hibernate-core:5.0.4.RELEASE'

//    runtime "org.grails.plugins:asset-pipeline"

    compile "com.nayidisha.grails.uploadr:grails3-uploadr:3.0"
    //keep blend4j dependencies
    compile "com.sun.jersey:jersey-client:1.19.1"
    compile "com.sun.jersey:jersey-json:1.19.1"
    compile "com.sun.jersey.contribs:jersey-multipart:1.19.1"
    compile "org.codehaus.jackson:jackson-mapper-asl:1.9.12"


    testCompile "org.grails:grails-plugin-testing"
    testCompile "org.grails.plugins:geb"
    testRuntime "org.seleniumhq.selenium:selenium-htmlunit-driver:2.47.1"
    testRuntime "net.sourceforge.htmlunit:htmlunit:2.18"
}

bootRun {
    jvmArgs('-Dspring.output.ansi.enabled=always','-Dlocal.config.location=external_config.yml')
}


//apply from: 'gradle/docker.gradle'<|MERGE_RESOLUTION|>--- conflicted
+++ resolved
@@ -26,11 +26,8 @@
         classpath "com.bertramlabs.plugins:asset-pipeline-gradle:2.11.6"
         classpath "org.grails.plugins:views-gradle:1.1.6"
         classpath "com.siprell.plugins:bootstrap-framework:1.0.3"
-<<<<<<< HEAD
         classpath "org.grails.plugins:hibernate5:${gormVersion-".RELEASE"}"
-=======
 //        classpath "org.grails.plugins:hibernate5:${gormVersion-".RELEASE"}"
->>>>>>> fcd4e63c
         classpath "gradle.plugin.com.virgo47.gradle:ClasspathJar:1.0.0" //required for "createprocess error=206 the filename or extension is too long"
     }
 }
