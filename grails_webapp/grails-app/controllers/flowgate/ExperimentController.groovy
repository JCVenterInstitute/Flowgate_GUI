--- conflicted
+++ resolved
@@ -170,11 +170,7 @@
         File fcytCsvFile = miFcytCsvFile?.part?.fileItem?.tempFile
         if(fcytCsvFile.size()<1){
             println "error: no file selected"
-<<<<<<< HEAD
-            flash.error = "Error: No file selected!"
-=======
             flash.msg = "Error: No file selected!"
->>>>>>> 98d34733
             flash.messsage = "Error: No file selected!"
             redirect action: 'miFcytTbl', id: experiment.id
             return
