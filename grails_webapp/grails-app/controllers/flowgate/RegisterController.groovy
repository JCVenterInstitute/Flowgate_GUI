--- conflicted
+++ resolved
@@ -3,6 +3,7 @@
 import grails.plugin.springsecurity.authentication.dao.NullSaltSource
 import grails.plugin.springsecurity.ui.CommandObject
 import grails.plugin.springsecurity.ui.RegistrationCode
+import grails.plugin.springsecurity.SpringSecurityUtils
 
 class RegisterController extends grails.plugin.springsecurity.ui.RegisterController {
 
@@ -107,17 +108,12 @@
     if (forgotPasswordCommand.hasErrors()) {
       return [forgotPasswordCommand: forgotPasswordCommand]
     }
-<<<<<<< HEAD
-=======
     String usernameFieldName = SpringSecurityUtils.securityConfig.userLookup.usernamePropertyName
 //    User user = User.findByUsername(forgotPasswordCommand.username) //does not work!!!
 //    def user = findUserByUsername(forgotPasswordCommand.username)
 //    def user = lookupUserClass().findWhere((usernameFieldName): forgotPasswordCommand.username)
     def user = User.findWhere((usernameFieldName): forgotPasswordCommand.username)
->>>>>>> 974f6bcf
-
-//    def user = findUserByUsername(forgotPasswordCommand.username)
-    User user = User.findByUsername(forgotPasswordCommand.username)
+
     if (!user) {
       forgotPasswordCommand.errors.rejectValue 'username',
           'spring.security.ui.forgotPassword.user.notFound'
