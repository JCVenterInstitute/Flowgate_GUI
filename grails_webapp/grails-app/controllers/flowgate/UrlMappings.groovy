package flowgate

class UrlMappings {

  static mappings = {
    "/register/index"(controller: 'register', action: 'register')
    "/user/list"(controller: 'user', action: 'list')
    "/login/$action?"(controller: "login")
    "/api/login"(controller: "login")
    "/logout/$action?"(controller: "logout")
    "/tokens"(controller: 'authenticationToken')
    "/api/tokens"(resources: "authenticationToken")
    "/dashboard"(view: "/dashboard/index")
    "/about"(view: "/about/about")
    "/"(view: "/index")
<<<<<<< HEAD
    "/login/auth"(view: "/index")
=======
    "/taskStatus"(controller: 'taskStatus', action: 'setStatus')
>>>>>>> 98d34733
    //        "/"(controller: 'project', view: 'list' )
    "/project/index"(controller: 'project', action: 'index')
    "/experiment/index"(controller: 'experiment', action: 'index')
//    "/api/projects"(resources: 'project') //carefull! manipulates createLink command controller/index -> api/controller
    //        "/api/experiments/"(resources: 'experiment')
    //        "/api/experiments/$id"(controller: 'experiment', action: 'index')
    "500"(view: '/error')
    "404"(view: '/notFound')
    delete "/$controller/$id(.$format)?"(action: "delete")
    get "/$controller(.$format)?"(action: "index")
    get "/$controller/$id(.$format)?"(action: "show")
    post "/$controller(.$format)?"(action: "save")
    put "/$controller/$id(.$format)?"(action: "update")
    patch "/$controller/$id(.$format)?"(action: "patch")
    "/$controller/$action?/$id?(.$format)?" {
      constraints {
        // apply constraints here
      }
    }
    "/analysis/$analysisId/$filename" {
      controller = 'analysis'
      action = 'resultFile'
    }
  }
}<|MERGE_RESOLUTION|>--- conflicted
+++ resolved
@@ -13,11 +13,8 @@
     "/dashboard"(view: "/dashboard/index")
     "/about"(view: "/about/about")
     "/"(view: "/index")
-<<<<<<< HEAD
     "/login/auth"(view: "/index")
-=======
     "/taskStatus"(controller: 'taskStatus', action: 'setStatus')
->>>>>>> 98d34733
     //        "/"(controller: 'project', view: 'list' )
     "/project/index"(controller: 'project', action: 'index')
     "/experiment/index"(controller: 'experiment', action: 'index')
