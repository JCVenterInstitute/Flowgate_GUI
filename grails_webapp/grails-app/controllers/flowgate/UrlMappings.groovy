package flowgate

class UrlMappings {

  static mappings = {
    "/register/index"(controller: 'register', action: 'register')
    "/user/list"(controller: 'user', action: 'list')
    "/login/$action?"(controller: "login")
    "/api/login"(controller: "login")
    "/logout/$action?"(controller: "logout")
    "/tokens"(controller: 'authenticationToken')
    "/api/tokens"(resources: "authenticationToken")
    "/api/metadata"(controller: "metaDataReceiver", action: "index", parseRequest: false)
//    "/api/metadata"(controller: "metaDataReceiver", action: "index", parseRequest: true)
    "/dashboard"(view: "/dashboard/index")
    "/about"(view: "/about/about")
    "/"(view: "/index")
<<<<<<< HEAD
=======
    "/login/auth"(view: "/index")
>>>>>>> b8671dbd
    "/taskStatus"(controller: 'taskStatus', action: 'setStatus')
    //        "/"(controller: 'project', view: 'list' )
    "/project/index"(controller: 'project', action: 'index')
    "/experiment/index"(controller: 'experiment', action: 'index')
//    "/api/projects"(resources: 'project') //carefull! manipulates createLink command controller/index -> api/controller
    //        "/api/experiments/"(resources: 'experiment')
    //        "/api/experiments/$id"(controller: 'experiment', action: 'index')
    "500"(view: '/error')
    "404"(view: '/notFound')
    delete "/$controller/$id(.$format)?"(action: "delete")
    get "/$controller(.$format)?"(action: "index")
    get "/$controller/$id(.$format)?"(action: "show")
    post "/$controller(.$format)?"(action: "save")
    put "/$controller/$id(.$format)?"(action: "update")
    patch "/$controller/$id(.$format)?"(action: "patch")
    "/$controller/$action?/$id?(.$format)?" {
      constraints {
        // apply constraints here
      }
    }
    "/analysis/$analysisId/$filename" {
      controller = 'analysis'
      action = 'resultFile'
    }
  }
}<|MERGE_RESOLUTION|>--- conflicted
+++ resolved
@@ -15,10 +15,7 @@
     "/dashboard"(view: "/dashboard/index")
     "/about"(view: "/about/about")
     "/"(view: "/index")
-<<<<<<< HEAD
-=======
     "/login/auth"(view: "/index")
->>>>>>> b8671dbd
     "/taskStatus"(controller: 'taskStatus', action: 'setStatus')
     //        "/"(controller: 'project', view: 'list' )
     "/project/index"(controller: 'project', action: 'index')
