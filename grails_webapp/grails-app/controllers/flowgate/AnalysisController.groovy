--- conflicted
+++ resolved
@@ -2,8 +2,11 @@
 
 import com.sun.jersey.api.client.ClientHandlerException
 import grails.converters.JSON
+import grails.core.GrailsApplication
 import grails.plugin.springsecurity.annotation.Secured
 import grails.transaction.Transactional
+import grails.web.http.HttpHeaders
+import org.apache.commons.io.IOUtils
 import org.genepattern.webservice.Parameter
 import org.grails.core.io.ResourceLocator
 
@@ -14,11 +17,12 @@
 
 import static org.springframework.http.HttpStatus.*
 
+//@Transactional(readOnly = true)
+//@Secured(['isAuthenticated()'])
 @Secured(["IS_AUTHENTICATED_FULLY"])
-//@Transactional(readOnly = true)
 class AnalysisController {
 
-    static allowedMethods = [save: "POST", update: "PUT", delete: "DELETE", axSelectAllFcs: "GET", axUnselectAllFcs: "GET", d3data: "GET", del: ["DELETE","GET"]]
+    static allowedMethods = [save: "POST", update: "PUT", delete: "DELETE", axSelectAllFcs: "GET", axUnselectAllFcs: "GET", d3data: "GET",  del: ["DELETE","GET"]]
 
     def springSecurityService
     def genePatternService
@@ -26,8 +30,15 @@
     def utilsService
     def scheduledTaskService
 
-    ResourceLocator grailsResourceLocator
-
+    GrailsApplication grailsApplication
+
+
+    def axShowResultsModal(){
+        render(contentType: 'text/json') {
+            success true
+            modalData "${g.render(template:'templates/resultModal', model: [jobNumber: params?.jobId, id: params?.id]) }"
+        }
+    }
 
     def axSelectAllFcs(){
         render(contentType: 'text/json') {
@@ -78,15 +89,13 @@
     }
     */
 
-    /*
     def show(Analysis analysis) {
         respond analysis
     }
-    */
 
     def showResults(Analysis analysis) {
         def jobResult
-        if(analysis.jobNumber!= -1){
+        if(!analysis.isFailedOnSubmit()){
             try {
                 jobResult = restUtilsService.jobResult(analysis)
             }
@@ -104,7 +113,7 @@
 
     def displayResults(Analysis analysis) {
         def jobResult
-        if(analysis.jobNumber!= -1){
+        if(!analysis.isFailedOnSubmit()){
             try {
                 jobResult = restUtilsService.jobResult(analysis)
             }
@@ -207,12 +216,171 @@
 //        //String dwnLdMsg = "File '${params?.filename}' successfully downloaded!"
     }
 
+    def resultFile(String analysisId, String filename) {
+        Analysis analysis = Analysis.get(analysisId)
+        File resultFile = utilsService.getResultFileDetails(filename, analysis, null)
+        response.setContentType("text/tab-separated-values")
+        response.outputStream << (InputStream) new FileInputStream(resultFile)
+        response.outputStream.flush()
+    }
+
+    def resultFileWithJobId(String analysisId, String jobId, String filename) {
+        Analysis analysis = Analysis.get(analysisId)
+        File resultFile = utilsService.getResultFileDetails(filename, analysis, jobId)
+        response.setContentType("text/tab-separated-values")
+        response.outputStream << (InputStream) new FileInputStream(resultFile)
+        response.outputStream.flush()
+    }
+
     def downloadResultReport() {
         /*
         params.download .... switch to either download the file or open in browser
         download=true .... downloads file
         download=null or false .... opens file in browser
          */
+        def dataStream
+        def jobResult
+        Analysis analysis = Analysis.get(params?.analysisId)
+        if (analysis.module.server.isImmportGalaxyServer()) {
+            String resultFileStoragePath = grailsApplication.config.getProperty('resultFileStoreLocation.path', String)
+            Optional<String> resultOpt = Arrays.stream(analysis.renderResult.split(",")).findFirst();
+
+            if (resultOpt.isPresent()) {
+                File resultFile = new File(resultFileStoragePath + File.separator + resultOpt.get())
+                if (params.download != null && params.download) {
+                    response.setContentType("application/octet-stream")
+                    response.setHeader("Content-disposition", "Attachment; filename=${resultFile.name}")
+                } else {
+                    response.setContentType("text/html")
+                }
+                response.outputStream << (InputStream) new FileInputStream(resultFile)
+                response.outputStream.flush()
+            }
+        } else {
+            if (!analysis.isFailedOnSubmit()) {
+                try {
+                    jobResult = restUtilsService.jobResult(analysis)
+                }
+                catch (all) {
+                    println 'Error! No job result (maybe deleted on server)!' + all.dump()
+                }
+            }
+            if (jobResult.statusCode.value != 200 && jobResult.statusCode.value != 201) {
+                String dummy = jobResult?.statusCode?.toString()
+                flash.resultMsg = jobResult?.statusCode?.toString() + " - " + jobResult?.statusCode?.reasonPhrase
+                render "<p><strong style='color:red;'>Error:</strong> No result file found to download!</p>"
+            } else {
+                def outputFile = jobResult.outputFiles.find { it.path == analysis?.renderResult }  // 'Reports/AutoReport.html'
+                if (outputFile) {
+                    def fileUrl = new URL(outputFile.link.href)
+                    def connection = fileUrl.openConnection()
+                    connection.setRequestProperty("Authorization", utilsService.authHeader(analysis.module.server.userName, analysis.module.server.userPw))
+                    if (connection) {
+                        try {
+                            dataStream = connection?.inputStream
+                        }
+                        catch (e) {
+                            response.setContentType("text/html")
+                            render "<p><strong style='color:red;'>Error:</strong> No result file found to download!</p>"
+                            return
+                        }
+                        if (params.download != null && params.download) {
+                            response.setContentType("application/octet-stream")
+                            response.setHeader("Content-disposition", "Attachment; filename=${outputFile.path}")
+                        } else {
+                            response.setContentType("text/html")
+                        }
+                        if (dataStream) {
+                            response.outputStream << dataStream
+                            response.outputStream.flush()
+                        } else {
+                            response.setContentType("text/html")
+                            render "<p><strong style='color:red;'>Error:</strong> No result file found to download!</p>"
+                        }
+                    } else {
+                        render status: 401, "<p><strong style='color:red;'>Error:</strong> No result file found to download!</p>"
+                    }
+                }
+            }
+        }
+    }
+
+    def downloadErrorFile() {
+        def jobResult
+        Analysis analysis = Analysis.get(params?.analysisId)
+        if(!analysis.isFailedOnSubmit()){
+            try {
+                jobResult = restUtilsService.jobResult(analysis)
+            }
+            catch (all){
+                println 'Error! No job result (maybe deleted on server)!' + all.dump()
+                render "<p><strong style='color:red;'>Error:</strong> No job found! plesae check if server is alive and job exists.</p>"
+            }
+        }
+        if(jobResult.statusCode.value != 200 && jobResult.statusCode.value != 201){
+            flash.resultMsg = jobResult?.statusCode?.toString() + " - " + jobResult?.statusCode?.reasonPhrase
+            render"<div style='font-size:x-large;margin:auto;width:20%;padding-top:20%;'><strong style='color:red;'>Error:</strong> No result file found to download!</div>"
+        } else {
+            def outputFile = jobResult.outputFiles.find { it.path == analysis?.renderResult }
+            // 'Reports/AutoReport.html'
+            if (outputFile) {
+                def fileUrl = new URL(outputFile.link.href)
+                def connection = fileUrl.openConnection()
+                connection.setRequestProperty("Authorization", utilsService.authHeader(analysis.module.server.userName, analysis.module.server.userPw))
+                if (connection) {
+                    try {
+                        dataStream = connection?.inputStream
+                    }
+                    catch (e) {
+                        response.setContentType("text/html")
+                        render "<div style='font-size:x-large;margin:auto;width:20%;padding-top:20%;'><strong style='color:red;'>Error:</strong> No result file found to download!</div>"
+                        //                    flash.message = "Error: No result file found!"
+                        //                    render controller: 'analysis', view: 'index'
+                        //                    redirect controller: 'analysis', action: 'index'
+                        return
+                    }
+                    if (params.download != null && params.download) {
+                        response.setContentType("application/octet-stream")
+                        response.setHeader("Content-disposition", "Attachment; filename=${outputFile.path}")
+                    } else {
+                        response.setContentType("text/html")
+                    }
+                    if (dataStream) {
+                        response.outputStream << dataStream
+                        response.outputStream.flush()
+                    } else {
+                        response.setContentType("text/html")
+                        render "<div style='font-size:x-large;margin:auto;width:20%;padding-top:20%;'><strong style='color:red;'>Error:</strong> No result file found to download!</div>"
+                    }
+                } else {
+                    response.setContentType("text/html")
+                    render status: 401, "<div style='font-size:x-large;margin:auto;width:20%;padding-top:20%;'><strong style='color:red;'>Error:</strong> No result file found to download!</div>"
+                }
+
+            }
+        }
+        def errorFile = jobResult.status.stderrLocation  // 'Reports/AutoReport.html'
+        if(errorFile) {
+            def fileUrl = new URL(errorFile)
+            def connection = fileUrl.openConnection()
+            connection.setRequestProperty("Authorization", utilsService.authHeader(analysis.module.server.userName, analysis.module.server.userPw))
+            def dataStream = connection.inputStream
+            response.setContentType("text/plain")
+            response.outputStream << dataStream
+            response.outputStream.flush()
+        } else {
+            render "<p><strong style='color:red;'>Error:</strong> No error file found!</p>"
+        }
+    }
+
+
+    def downloadZipResults() {
+        /*
+        params.download .... switch to either download the file or open in browser
+        download=true .... downloads file
+        download=null or false .... opens file in browser
+         */
+        def dataStream
         def jobResult
         Analysis analysis = Analysis.get(params?.analysisId)
         if(analysis.jobNumber!= -1){
@@ -226,27 +394,72 @@
         if(jobResult.statusCode.value != 200 && jobResult.statusCode.value != 201){
             String dummy = jobResult?.statusCode?.toString()
             flash.resultMsg = jobResult?.statusCode?.toString() + " - " + jobResult?.statusCode?.reasonPhrase
-        }
-        def outputFile = jobResult.outputFiles.find{ it.path == analysis?.renderResult}  // 'Reports/AutoReport.html'
-        if(outputFile){
-            def fileUrl = new URL(outputFile.link.href)
+            render"<div style='font-size:x-large;margin:auto;width:20%;padding-top:20%;'><strong style='color:red;'>Error:</strong> No result file found to download!</div>"
+        } else {
+            def fileUrl = new URL( "${analysis?.module?.server?.url}/gp/rest/v1/jobs/${analysis?.jobNumber}/download")
             def connection = fileUrl.openConnection()
-            connection.setRequestProperty ("Authorization", utilsService.authHeader(analysis.module.server.userName,analysis.module.server.userPw))
-            def dataStream = connection.inputStream
-            if(params.download != null && params.download){
-                response.setContentType("application/octet-stream")
-                response.setHeader("Content-disposition", "Attachment; filename=${outputFile.path}")
-            }
-            else {
+            connection.setRequestProperty("Authorization", utilsService.authHeader(analysis?.module?.server?.userName, analysis?.module?.server?.userPw))
+            if (connection) {
+                try {
+                    dataStream = connection?.inputStream
+                }
+                catch (e) {
+                    response.setContentType("text/html")
+                    render "<div style='font-size:x-large;margin:auto;width:20%;padding-top:20%;'><strong style='color:red;'>Error:</strong> No result file found to download!</div>"
+                    return
+                }
+                if (params.download != null && params.download) {
+                    response.setContentType("application/octet-stream")
+                    response.setHeader("Content-disposition", "Attachment; filename=${analysis?.jobNumber}.zip")
+                } else {
+                    response.setContentType("text/html")
+                }
+                if (dataStream) {
+                    response.outputStream << dataStream
+                    response.outputStream.flush()
+                } else {
+                    response.setContentType("text/html")
+                    render "<div style='font-size:x-large;margin:auto;width:20%;padding-top:20%;'><strong style='color:red;'>Error:</strong> File not found!</div>"
+                }
+            } else {
                 response.setContentType("text/html")
-            }
-            response.outputStream << dataStream
+                render status: 401, "<div style='font-size:x-large;margin:auto;width:20%;padding-top:20%;'><strong style='color:red;'>Error:</strong> No connection!</div>"
+            }
+        }
+    }
+
+    /*
+        def resp = restUtilsService.dwnLdZip(analysis?.module, analysis?.jobNumber)
+        if(resp.status==200){
+            webRequest.renderView = false
+//            String body = resp?.respBody
+//            byte[] data = zipContent.getBytes("UTF-8")
+//            ByteArrayOutputStream zipStream = new ByteArrayOutputStream()
+            def content = resp?.respBody?.getBytes()
+            def zipStream = new ByteArrayInputStream(content)
+//            zipStream.write(resp?.respBody?.bytes)
+//            response.setHeader(HttpHeaders.CONTENT_DISPOSITION, "attachment; ${analysis?.jobNumber}.zip")
+            response.setHeader("Content-dsiposition", "inline; filename=${analysis?.jobNumber}.zip")
+            response.setContentType("application/zip")
+//            response.setContentType("file-mime-type")
+            response.setCharacterEncoding("UTF-8")
+            response.contentLength = resp?.respBody?.bytes?.size()
+//            response.setContentLength (data.length)
+//            response.outputStream << zipStream.toByteArray()
+//            response.outputStream << resp?.respBody?.bytes?.toByteArray()
+            IOUtils.copy(zipStream, response.outputStream)
+//            response.outputStream << data
             response.outputStream.flush()
-        }
-        else {
-            render "<div style='font-size:x-large;margin:auto;width:20%;padding-top:20%;'><strong style='color:red;'>Error:</strong> No result file found to download!</div>"
-        }
-    }
+            response.outputStream.close()
+//            byte[] data = resp?.respBody?.getBytes("UTF-8")
+//            return
+//            IOUtils.closeQuietly(resp.respBody.bytes)
+//            render file: resp?.respBody?.bytes("UTF-8"), filename: "${analysis?.jobNumber}.zip", contentType: "APPLICATION/OCTET-STREAM"
+//            render file: resp?.respBody?.bytes, filename: "${analysis?.jobNumber}.zip", contentType: "application/zip"
+         */
+
+
+
 
     def getImage(){
         def path = params.filepath
@@ -329,37 +542,6 @@
         def thisRequest = request
         Module module = Module.get(params?.module?.id)
         Experiment experiment = Experiment.get(params?.eId?.toLong())
-<<<<<<< HEAD
-        analysis.experiment = experiment
-        Map resultMap
-        if(module.server.url.startsWith('https')){
-            Parameter[] parameters = genePatternService.setModParams(module, params)
-            resultMap = genePatternService.getJobNo(module, parameters)
-        }
-        else{
-            def parameters = restUtilsService.setModParamsRest(module, params, thisRequest)
-            resultMap = restUtilsService.getJobNo(module, parameters)
-        }
-        analysis.jobNumber = resultMap.jobNo
-        flash.eMsg = resultMap.eMsg
-        analysis.analysisStatus = resultMap.jobNo > 0 ? 2 : -1 //pending/processing or error
-        experiment.addToAnalyses(analysis)
-        analysis.validate()
-        if (analysis == null) {
-            //transactionStatus.setRollbackOnly()
-            notFound()
-            return
-        }
-        if (analysis.hasErrors()) {
-            //transactionStatus.setRollbackOnly()
-            respond analysis.errors, view:'create', model: [eId: params.eId, experiment: experiment]
-            return
-        }
-        analysis.save flush:true
-        request.withFormat {
-            form multipartForm {
-                flash.message = message(code: 'default.created.message', args: [message(code: 'analysis.label', default: 'Analysis:'), analysis.analysisName])
-=======
         try {
             analysis.experiment = experiment
             if (module.server.isGenePatternServer()) {
@@ -395,7 +577,6 @@
             request.withFormat {
                 form multipartForm {
                     flash.message = message(code: 'default.created.message', args: [message(code: 'analysis.label', default: 'Analysis:'), analysis.analysisName])
->>>>>>> 974f6bcf
 //                redirect controller: 'experiment', action: 'index', params: [eId: params?.eId]
                     redirect action: 'index', params: [eId: params?.eId]
                 }
