--- conflicted
+++ resolved
@@ -4,6 +4,7 @@
 import grails.plugin.springsecurity.SpringSecurityUtils
 import grails.transaction.Transactional
 import org.genepattern.webservice.Parameter
+import org.grails.core.io.ResourceLocator
 
 import java.util.zip.ZipOutputStream
 import java.util.zip.ZipEntry
@@ -23,7 +24,7 @@
     def restUtilsService
     def utilsService
 
-//    ResourceLocator grailsResourceLocator
+    ResourceLocator grailsResourceLocator
 
 
     def axSelectAllFcs(){
@@ -187,16 +188,7 @@
     }
 
     def d3data() {
-<<<<<<< HEAD
-        def jFile = new File('/Users/acs/Sources/DAFi-gating/Python/af700_cd3__pe_cd56_wPop_small.json')
-=======
-
-        def assetResourceLocator
-
-        def myJsonFile = assetResourceLocator.findAssetForURI('af700_cd3__pe_cd56_wPop_small.json')
-
-        def jFile = new File('/Users/acs/Sources/Flowgate_GUI/grails_webapp/grails-app/af700_cd3__pe_cd56_wPop_small.json')
->>>>>>> 22eb76bd
+        def jFile = new File('/Users/flowGate/tmp/af700_cd3__pe_cd56_wPop_small.json')
         String jsonTxt = jFile.text
         render(contentType: 'text/json') {
             success true
