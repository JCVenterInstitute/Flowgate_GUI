--- conflicted
+++ resolved
@@ -343,12 +343,18 @@
 
             }
         }
-<<<<<<< HEAD
-//        }
-//        else {
-//            response.setContentType("text/html")
-//            render status: 401, "<div style='font-size:x-large;margin:auto;width:20%;padding-top:20%;'><strong style='color:red;'>Error:</strong> No result file found to download!</div>"
-//        }
+        def errorFile = jobResult.status.stderrLocation  // 'Reports/AutoReport.html'
+        if(errorFile) {
+            def fileUrl = new URL(errorFile)
+            def connection = fileUrl.openConnection()
+            connection.setRequestProperty("Authorization", utilsService.authHeader(analysis.module.server.userName, analysis.module.server.userPw))
+            def dataStream = connection.inputStream
+            response.setContentType("text/plain")
+            response.outputStream << dataStream
+            response.outputStream.flush()
+        } else {
+            render "<p><strong style='color:red;'>Error:</strong> No error file found!</p>"
+        }
     }
 
 
@@ -403,20 +409,6 @@
                 response.setContentType("text/html")
                 render status: 401, "<div style='font-size:x-large;margin:auto;width:20%;padding-top:20%;'><strong style='color:red;'>Error:</strong> No connection!</div>"
             }
-
-=======
-        def errorFile = jobResult.status.stderrLocation  // 'Reports/AutoReport.html'
-        if(errorFile) {
-            def fileUrl = new URL(errorFile)
-            def connection = fileUrl.openConnection()
-            connection.setRequestProperty("Authorization", utilsService.authHeader(analysis.module.server.userName, analysis.module.server.userPw))
-            def dataStream = connection.inputStream
-            response.setContentType("text/plain")
-            response.outputStream << dataStream
-            response.outputStream.flush()
-        } else {
-            render "<p><strong style='color:red;'>Error:</strong> No error file found!</p>"
->>>>>>> b8671dbd
         }
     }
 
