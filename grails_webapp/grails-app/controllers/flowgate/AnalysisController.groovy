--- conflicted
+++ resolved
@@ -307,10 +307,14 @@
             flash.resultMsg = jobResult?.statusCode?.toString() + " - " + jobResult?.statusCode?.reasonPhrase
             render"<div style='font-size:x-large;margin:auto;width:20%;padding-top:20%;'><strong style='color:red;'>Error:</strong> No result file found to download!</div>"
         } else {
-            def outputFile = jobResult.outputFiles.find { it.path == analysis?.renderResult }
+//            def outputFile = jobResult.outputFiles.find { it.path == analysis?.renderResult }
+            def errorFile = jobResult.status.stderrLocation  // 'Reports/AutoReport.html'
             // 'Reports/AutoReport.html'
-            if (outputFile) {
-                def fileUrl = new URL(outputFile.link.href)
+//          if (outputFile) {
+            if(errorFile) {
+//              def fileUrl = new URL(outputFile.link.href)
+                def dataStream
+                def fileUrl = new URL(errorFile)
                 def connection = fileUrl.openConnection()
                 connection.setRequestProperty("Authorization", utilsService.authHeader(analysis.module.server.userName, analysis.module.server.userPw))
                 if (connection) {
@@ -318,7 +322,8 @@
                         dataStream = connection?.inputStream
                     }
                     catch (e) {
-                        response.setContentType("text/html")
+//                        response.setContentType("text/html")
+                        response.setContentType("text/plain")
                         render "<div style='font-size:x-large;margin:auto;width:20%;padding-top:20%;'><strong style='color:red;'>Error:</strong> No result file found to download!</div>"
                         //                    flash.message = "Error: No result file found!"
                         //                    render controller: 'analysis', view: 'index'
@@ -329,23 +334,25 @@
                         response.setContentType("application/octet-stream")
                         response.setHeader("Content-disposition", "Attachment; filename=${outputFile.path}")
                     } else {
-                        response.setContentType("text/html")
+//                        response.setContentType("text/html")
+                        response.setContentType("text/plain")
                     }
                     if (dataStream) {
                         response.outputStream << dataStream
                         response.outputStream.flush()
                     } else {
                         response.setContentType("text/html")
-                        render "<div style='font-size:x-large;margin:auto;width:20%;padding-top:20%;'><strong style='color:red;'>Error:</strong> No result file found to download!</div>"
+//                        render "<div style='font-size:x-large;margin:auto;width:20%;padding-top:20%;'><strong style='color:red;'>Error:</strong> No result file found to download!</div>"
+                        render "<p><strong style='color:red;'>Error:</strong> No error file found!</p>"
                     }
                 } else {
                     response.setContentType("text/html")
-                    render status: 401, "<div style='font-size:x-large;margin:auto;width:20%;padding-top:20%;'><strong style='color:red;'>Error:</strong> No result file found to download!</div>"
-                }
-
-            }
-        }
-<<<<<<< HEAD
+//                    render status: 401, "<div style='font-size:x-large;margin:auto;width:20%;padding-top:20%;'><strong style='color:red;'>Error:</strong> No result file found to download!</div>"
+                    render "<p><strong style='color:red;'>Error:</strong> No error file found!</p>"
+                }
+
+            }
+        }
 //        }
 //        else {
 //            response.setContentType("text/html")
@@ -376,7 +383,7 @@
             flash.resultMsg = jobResult?.statusCode?.toString() + " - " + jobResult?.statusCode?.reasonPhrase
             render"<div style='font-size:x-large;margin:auto;width:20%;padding-top:20%;'><strong style='color:red;'>Error:</strong> No result file found to download!</div>"
         } else {
-            def fileUrl = new URL( "${analysis?.module?.server?.url}/gp/rest/v1/jobs/${analysis?.jobNumber}/download")
+            def fileUrl = new URL("${analysis?.module?.server?.url}/gp/rest/v1/jobs/${analysis?.jobNumber}/download")
             def connection = fileUrl.openConnection()
             connection.setRequestProperty("Authorization", utilsService.authHeader(analysis?.module?.server?.userName, analysis?.module?.server?.userPw))
             if (connection) {
@@ -405,19 +412,6 @@
                 response.setContentType("text/html")
                 render status: 401, "<div style='font-size:x-large;margin:auto;width:20%;padding-top:20%;'><strong style='color:red;'>Error:</strong> No connection!</div>"
             }
-=======
-        def errorFile = jobResult.status.stderrLocation  // 'Reports/AutoReport.html'
-        if(errorFile) {
-            def fileUrl = new URL(errorFile)
-            def connection = fileUrl.openConnection()
-            connection.setRequestProperty("Authorization", utilsService.authHeader(analysis.module.server.userName, analysis.module.server.userPw))
-            def dataStream = connection.inputStream
-            response.setContentType("text/plain")
-            response.outputStream << dataStream
-            response.outputStream.flush()
-        } else {
-            render "<p><strong style='color:red;'>Error:</strong> No error file found!</p>"
->>>>>>> b8671dbd
         }
     }
 
