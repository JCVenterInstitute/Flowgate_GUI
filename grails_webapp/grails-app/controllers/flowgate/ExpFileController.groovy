--- conflicted
+++ resolved
@@ -354,17 +354,12 @@
                     experiment.expFiles.add(expFile)
                 }
             }
-<<<<<<< HEAD
-            //redirect action: 'annotationTbl', id: experiment.id   //, model: [expi: Experiment.get(1), expId2: Experiment.get(1)]
-            redirect controller: 'experiment', action: 'index', id: experiment.id, params:[eId: experiment.id]
-=======
             if(Environment.current == Environment.DEVELOPMENT) {
                 redirect action: 'annotationTbl', id: experiment.id   //, model: [expi: Experiment.get(1), expId2: Experiment.get(1)]
             }
             else{
                 redirect controller: 'experiment', action: 'index', id: experiment.id, params:[eId: experiment.id]
             }
->>>>>>> 46f87366
         }
     }
 
