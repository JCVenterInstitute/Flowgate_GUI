package flowgate

<<<<<<< HEAD
import grails.async.Promise
//import grails.http.client.*
=======
>>>>>>> 2d75f16e
import grails.plugins.rest.client.RestBuilder
import grails.plugins.rest.client.RestResponse
import grails.transaction.Transactional
import grails.web.servlet.mvc.GrailsParameterMap
import groovy.io.FileType
import groovy.json.JsonOutput
import org.apache.commons.codec.binary.Base64
import org.grails.web.util.WebUtils

import grails.async.*
import static groovyx.net.http.ContentType.BINARY
import java.io.File


import static grails.async.Promises.*

@Transactional
class RestUtilsService {

  def springSecurityService
  def utilsService

  def getSession() {
    WebUtils.retrieveGrailsWebRequest().getCurrentRequest().session
  }

  def getJobNo(Module module, ArrayList paramVars) { //submit to server
    def jobInfo
    Integer jobNumber = -1
    String eMsg = ""
    try {
      jobInfo = submitJob(module, paramVars)
      if (jobInfo.status >= 200 && jobInfo.status < 300) {
        jobNumber = jobInfo.jobId.toInteger()
      }
    }
    catch (all) {
//    eMsg = all?.rootCause ? all.rootCause : all
      eMsg = all.toString()
    }
    return [jobNo: jobNumber, eMsg: eMsg]
  }

  def submitJob(Module module, ArrayList paramVars) {
    String lsidOrTaskName = module.name
    if (!lsidOrTaskName.startsWith('urn')) {
      lsidOrTaskName = getUrn(module.server, lsidOrTaskName)?.lsid
    }
    if (lsidOrTaskName != '') {
      RestBuilder rest = new RestBuilder()
      RestResponse resp = rest.post(module.server.url + "/gp/rest/v1/jobs") {
        contentType "application/json"
        auth "Basic ${utilsService.authEncoded(module.server.userName, module.server.userPw)}"
        json JsonOutput.toJson(['lsid': lsidOrTaskName, 'params': paramVars])
      }
      return ['status': resp.responseEntity.statusCode.value()] << resp.json
    } else return ['status': 405, 'msg': 'E: task not found!']
  }

  def getUrn(AnalysisServer server, String taskName) {
    RestBuilder rest = new RestBuilder()
    String serverApiUrl = server.url + "/gp/rest/v1/tasks/${taskName}"
    RestResponse resp = rest.get(serverApiUrl) {
      contentType "application/json"
      auth "Basic ${utilsService.authEncoded(server.userName, server.userPw)}"
    }
//        TODO check status
    return resp.json
  }

  def getAnnotationHeader(ds){
    //TODO sort fields by display order!!!
    def fieldsLst = ds.expFiles*.metaDatas*.mdKey
    return fieldsLst.flatten().unique()
  }

  def getAnnotationHeaderStr(ds, separator){
    //TODO sort fields by display order!!!
    String returnStr = getAnnotationHeader(ds).join(separator)
    return returnStr
  }

  def getAnnotationBody(Dataset ds, String separator){
    //TODO sort fields by display order!!!
    String bodyStr = ""
    def fields = getAnnotationHeader(ds)
    ds.expFiles.each{ expFile ->
      def lineFields = []
      fields.each{ metaDataKey ->
        lineFields << expFile.metaDatas.find{it.mdKey == metaDataKey}.mdVal
      }

      bodyStr += lineFields.join(separator) + "\n"
    }
    return bodyStr
  }

  ArrayList setModParamsRest(Module module, GrailsParameterMap params, def request) {
// TODO compare result vs module parameters; result is empty on upload errors!
    ArrayList paramVars = []
    module.moduleParams.each {
      switch (it.pType) {
//      case [ 'ds']: def dsId = params["mp-${it.id}-ds"]
        case 'ds':
          def dsId = params["mp-${it.id}-ds"]
          println "get dataset with id ${dsId}"
          Dataset ds = Dataset.get(dsId.toLong())
          if (ds) {
            ds.expFiles.each { expFile ->
              println "dataset files for upload p:${expFile.fileName}, fn:${expFile.fileName}"
              println "( ['name': ${it.pKey}, 'values': ${expFile.filePath} ])"
              File fileToUpload = new File(expFile.filePath + expFile.fileName)
              def fileLocation = uploadFileOrDirParams(module, fileToUpload, expFile.fileName)
              paramVars.push(['name': it.pKey, 'values': fileLocation])
            }
          } else {
            println "E: no Dataset!"
          }
          break

        case 'dir':
          def dir = request.getFiles("mp-${it.id}")
          dir.each { dirFile ->
            if (!dirFile.filename.contains('/.')) {
              String filename = dirFile.filename.replaceAll(/^.*\//, "")
              def fileLocation = uploadFileOrDirParams(module, dirFile.part.fileItem.tempFile, filename)
              println "dir ${fileLocation}"
              paramVars.push(['name': it.pKey, 'values': fileLocation])
            }
          }
          break

        case 'file':
          def partFile = request.getFile("mp-${it.id}")
          if (!partFile.filename.startsWith('.')) {
            def fileLocation = uploadFileOrDirParams(module, partFile.part.fileItem.tempFile, partFile.filename)
            paramVars.push(['name': it.pKey, 'values': fileLocation])
          }
          break

        case 'meta': //upload metadata.txt
          String tabSep = "\t"
          def dsParamId = params["mp-meta"]
          def dsId = params["mp-${dsParamId}-ds"]
          println "get dataset with id ${dsId}"
          Dataset ds = Dataset.get(dsId.toLong())
          String metaDataFilePrefix = 'metadata'
          String metaDataFileSuffix = '.txt'
          File metaDataFile = File.createTempFile(metaDataFilePrefix, metaDataFileSuffix)
          //TODO sort fields by display order!!!
          metaDataFile.write(getAnnotationHeaderStr(ds, '\t')+'\n'+getAnnotationBody(ds, '\t'))
          def fileLocation = uploadFileOrDirParams(module, metaDataFile, metaDataFilePrefix+metaDataFileSuffix)
          metaDataFile.delete()
          paramVars.push(['name': it.pKey, 'values': fileLocation])
          break

        case 'field': //upload description.txt
          String descrFilePrefix = 'description'
          String descrFileSuffix = '.txt'
          File descrFile = File.createTempFile(descrFilePrefix, descrFileSuffix)
          descrFile.write(params.analysisName+System.lineSeparator()+params.analysisDescription)
          def dsParamId = params["mp-meta"]
          def dsId = params["mp-${dsParamId}-ds"]
          if(dsId != null) {
              Dataset ds = Dataset.get(dsId.toLong())
              descrFile.append(System.lineSeparator() +ds.name)
          }
          def fileLocation = uploadFileOrDirParams(module, descrFile, descrFilePrefix+descrFileSuffix)
          descrFile.delete()
          paramVars.push(['name': it.pKey, 'values': fileLocation])
          break

        default:
          paramVars.push(['name': it.pKey, 'values': [params["mp-${it.id}"].toString()]])
          break
      }
    }
    paramVars
  }


  def uploadFileOrDirParams(Module module, File fileOrDirPath, String fName) {
    def ulResult = [:]
    def ulFiles = []
    if (fileOrDirPath.isFile()) {
      ulResult = doUploadFile(module.server, fileOrDirPath, fName)
      if (!(ulResult.code == 200)) {
        println "Error uploading file!"
        return
      }
      ulFiles.add( ulResult?.location )
    }
    ulFiles
  }

  def doUploadFile(AnalysisServer server, File pathAndFile, String fName) {
    String uploadApiPath = server.url + "/gp/rest/v1/data/upload/job_input?name=${fName}"
    RestBuilder rest = new RestBuilder()
    RestResponse resp
    try {
      resp = rest.post(uploadApiPath){
        auth "Basic ${utilsService.authEncoded(server.userName, server.userPw)}"
        contentType "application/octet-stream"
        body pathAndFile.bytes
      }
    }
    catch (all) {
      println all?.message
    }
    if (!(resp?.responseEntity?.statusCodeValue >= 201 && resp?.responseEntity?.statusCodeValue < 300)) {
      log.error "Error uploading file!"
      return [code: resp.responseEntity.statusCodeValue, location: '']
    }
    else {
      return [code: 200, location: resp.responseEntity.body]
    }
  }

  def jobResult(Analysis analysis) {
    jobResult(analysis, false)
  }

  def jobResult(Analysis analysis, boolean onlyStatus) {
    RestBuilder rest = new RestBuilder()
    RestResponse resp
    String serverApiUrl = analysis.module.server.url + "/gp/rest/v1/jobs/${analysis.jobNumber.toString()}" + (onlyStatus ? "/status.json" : "")
    try {
      resp = rest.get(serverApiUrl) {
        contentType "application/json"
        auth "Basic ${utilsService.authEncoded(analysis.module.server.userName, analysis.module.server.userPw)}"
      }
    }
    catch (all) {
      println all?.message
    }
    log.debug('jobResult status ' + resp?.responseEntity?.statusCodeValue?.toString())
    ['statusCode': resp.responseEntity.statusCode] << resp.json
  }

  Boolean isComplete(Analysis analysis) {
<<<<<<< HEAD
    jobResult(analysis)?.status?.isFinished
=======
    Boolean dummy = jobResult(analysis, true).isFinished
    dummy
>>>>>>> 2d75f16e
  }

  Boolean isPending(Analysis analysis) {
    jobResult(analysis, true).isPending
  }

}<|MERGE_RESOLUTION|>--- conflicted
+++ resolved
@@ -1,10 +1,5 @@
 package flowgate
 
-<<<<<<< HEAD
-import grails.async.Promise
-//import grails.http.client.*
-=======
->>>>>>> 2d75f16e
 import grails.plugins.rest.client.RestBuilder
 import grails.plugins.rest.client.RestResponse
 import grails.transaction.Transactional
@@ -245,12 +240,7 @@
   }
 
   Boolean isComplete(Analysis analysis) {
-<<<<<<< HEAD
     jobResult(analysis)?.status?.isFinished
-=======
-    Boolean dummy = jobResult(analysis, true).isFinished
-    dummy
->>>>>>> 2d75f16e
   }
 
   Boolean isPending(Analysis analysis) {
