--- conflicted
+++ resolved
@@ -6,39 +6,18 @@
 import grails.plugins.rest.client.RestResponse
 import grails.transaction.Transactional
 import grails.web.servlet.mvc.GrailsParameterMap
-<<<<<<< HEAD
+//TODO clearup after testing
+//import groovy.io.FileType
+//import java.io.File
 //import java.net.URLEncoder
 //import grails.async.*
 //import org.springframework.util.LinkedMultiValueMap
 //import org.springframework.util.MultiValueMap
 //import static groovyx.net.http.ContentType.BINARY
-=======
-/*
-<<<<<<< TODO clearup after testing
-//import groovy.io.FileType
-//import org.apache.catalina.util.URLEncoder
-import java.net.URLEncoder
-//import org.apache.commons.codec.binary.Base64
-import grails.async.*
-import org.springframework.util.LinkedMultiValueMap
-import org.springframework.util.MultiValueMap
-import static groovyx.net.http.ContentType.BINARY
-=======
-*/
->>>>>>> fcd4e63c
 import groovy.json.JsonOutput
 import groovy.json.JsonSlurper
 import org.grails.web.util.WebUtils
-//import grails.async.*
-//import java.io.File
-
-<<<<<<< HEAD
-=======
-//import grails.async.*
-//import java.io.File
->>>>>>> fcd4e63c
-
-//import static grails.async.Promises.*
+
 
 @Transactional
 class RestUtilsService {
@@ -107,20 +86,7 @@
       contentType "application/zip"
       auth "Basic ${utilsService.authEncoded(module.server.userName, module.server.userPw)}"
     }
-<<<<<<< HEAD
-    return ['status': resp.responseEntity.statusCode.value(), 'respJson': resp.json]
-=======
-    return ['status': resp.responseEntity.statusCode.value(), 'respBody': resp.responseEntity.body]
->>>>>>> fcd4e63c
-  }
-
-
-  def dwnLdZip(Module module, Integer jobId){
-    RestBuilder rest = new RestBuilder()
-    RestResponse resp = rest.get(module.server.url + "/gp/rest/v1/jobs/${jobId.toString()}/download") {
-      contentType "application/zip"
-      auth "Basic ${utilsService.authEncoded(module.server.userName, module.server.userPw)}"
-    }
+//    return ['status': resp.responseEntity.statusCode.value(), 'respJson': resp.json]
     return ['status': resp.responseEntity.statusCode.value(), 'respBody': resp.responseEntity.body]
   }
 
