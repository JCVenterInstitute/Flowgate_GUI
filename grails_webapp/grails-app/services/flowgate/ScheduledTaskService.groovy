package flowgate

import org.springframework.scheduling.annotation.Scheduled

class ScheduledTaskService {


    def springSecurityService
    def utilsService

    boolean lazyInit = false    // <--- this is important

    def jobList = []

<<<<<<< HEAD
//    @Scheduled(fixedRate = 20000L) // 5 seconds = 5000L
=======
    @Scheduled(fixedRate = 10000L) // 5 seconds = 5000L
>>>>>>> b8671dbd
    def checkTaskResults() {
        if(jobList.size() > 0) {
            println "Scheduled Service: session jobList ${jobList} "
            log.info 'Executing scheduled job...'
//            utilsService.checkJobStatus(jobList)
        }
    }

}<|MERGE_RESOLUTION|>--- conflicted
+++ resolved
@@ -12,11 +12,7 @@
 
     def jobList = []
 
-<<<<<<< HEAD
-//    @Scheduled(fixedRate = 20000L) // 5 seconds = 5000L
-=======
     @Scheduled(fixedRate = 10000L) // 5 seconds = 5000L
->>>>>>> b8671dbd
     def checkTaskResults() {
         if(jobList.size() > 0) {
             println "Scheduled Service: session jobList ${jobList} "
