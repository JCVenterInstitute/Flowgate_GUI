--- conflicted
+++ resolved
@@ -7,98 +7,9 @@
 </head>
 
 <body>
-<div class="nav" role="navigation"></div>
+<h2><g:message code="default.edit.label" args="[entityName]"/></h2>
+
 <div class="row">
-<<<<<<< HEAD
-  <div class="col-sm-offset-1 col-sm-10">
-    <div id="edit-user" class="content scaffold-edit" role="main">
-      <ul class="breadcrumb">
-        <li><g:link controller="user" action="list">Users</g:link></li>
-        <li class="active"><g:message code="default.edit.label" args="[entityName]" /></li>
-      </ul>
-
-      <h1 class="page-header"><g:message code="default.edit.label" args="[entityName]"/></h1>
-
-      <g:form resource="${user}" method="PUT" class="form-horizontal col-md-6">
-        <g:if test="${flash.success}">
-          <div class="alert alert-info">${flash.success}</div>
-        </g:if>
-        <g:hasErrors bean="${user}">
-          <div class="alert alert-danger">
-            <g:eachError var="err" bean="${user}">
-              <li><g:message error="${err}" /></li>
-            </g:eachError>
-          </div>
-        </g:hasErrors>
-        <div class="form-group">
-          <label for="username" class="control-label col-sm-3">Username *</label>
-          <div class="col-sm-9">
-            <input type="text" name="username" value="${user.username}" class="form-control" placeholder="Username" required>
-          </div>
-        </div>
-        <div class="form-group">
-          <label for="email" class="control-label col-sm-3">Email *</label>
-          <div class="col-sm-9">
-            <input type="text" name="email" value="${user.email}" class="form-control" placeholder="Email" required>
-          </div>
-        </div>
-        <div class="form-group">
-          <label for="affiliation" class="control-label col-sm-3">Affiliation</label>
-          <div class="col-sm-9">
-            <input type="text" name="affiliation" value="${user.affiliation}" class="form-control" placeholder="Affiliation">
-          </div>
-        </div>
-        <g:if test="${!user.authorities.authority.contains("ROLE_Admin") && !user.authorities.authority.contains("ROLE_Administrator")}" >
-          <div class="form-group">
-            <label for="enabled" class="control-label col-sm-3">Active</label>
-            <div class="col-sm-9">
-              <input type="checkbox" id="enabled" class="form-control-static" style="margin: 0;" <g:if test="${user.enabled}">checked</g:if> />
-              <input type="hidden" name="enabled" value="${user.enabled}"/>
-            </div>
-          </div>
-        </g:if>
-        <div class="form-group">
-          <div class="col-sm-offset-3 col-sm-9">
-            <g:link controller="user" action="list" class="btn btn-default">Back</g:link>
-            <button type="submit" class="btn btn-primary">Update User</button>
-          </div>
-        </div>
-      </g:form>
-
-      <g:form resource="${user}" method="PUT" action="updatePassword" class="form-horizontal col-md-6" onsubmit="return validatePass()">
-        <g:if test="${flash.passSuccess}">
-          <div class="alert alert-info">${flash.passSuccess}</div>
-        </g:if>
-        <g:if test="${flash.passError}">
-          <div class="alert alert-danger">${flash.passError}</div>
-        </g:if>
-
-        <div class="form-group">
-          <label for="oldpass" class="control-label col-sm-4">Old Password</label>
-          <div class="col-sm-8">
-            <input type="password" name="oldpass" class="form-control" placeholder="Old Password" required>
-          </div>
-        </div>
-        <div class="form-group">
-          <label for="newpass" class="control-label col-sm-4">New Password</label>
-          <div class="col-sm-8">
-            <input type="password" name="newpass" class="form-control" placeholder="New Password" required>
-          </div>
-        </div>
-        <div class="form-group" id="confirm-group">
-          <label for="confirmpass" class="control-label col-sm-4">Confirm New Password</label>
-          <div class="col-sm-8">
-            <input type="password" name="confirmpass" class="form-control" placeholder="Confirm New Password" required>
-            <div class="help-block"></div>
-          </div>
-        </div>
-        <div class="form-group">
-          <div class="col-sm-offset-4 col-sm-8">
-            <button type="submit" class="btn btn-primary">Update Password</button>
-          </div>
-        </div>
-      </g:form>
-=======
   <g:form resource="${user}" method="PUT" class="col s6">
     <g:hasErrors bean="${user}">
       <g:eachError var="err" bean="${user}">
@@ -167,16 +78,16 @@
       <div class="input-field col s8">
         <button type="submit" class="btn waves-effect waves-lighty">Update Password</button>
       </div>
->>>>>>> 974f6bcf
     </div>
-  </div>
+  </g:form>
 </div>
+
 <script>
   function validatePass() {
     var password = $("input[name='newpass']").val();
     var confirmPassword = $("input[name='confirmpass']").val();
 
-    if (password != confirmPassword ) {
+    if (password != confirmPassword) {
       $("#confirm-group").addClass("has-error");
       $("input[name='confirmpass']").next(".help-block").text("Password does not match!");
       return false;
@@ -184,7 +95,8 @@
       return true;
     }
   }
-  $( document ).ready(function() {
+
+  $(document).ready(function () {
     $("#enabled").on('change', function () {
       if ($(this).is(':checked')) {
         $('input[name="enabled"]').attr('value', 'true');
