<!DOCTYPE html>
<html>
<head>
  <meta name="layout" content="main"/>
  <g:set var="entityName" value="${message(code: 'user.label', default: 'User')}"/>
  <title><g:message code="default.create.label" args="[entityName]"/></title>
</head>

<body>

<div class="nav" role="navigation"></div>

<div class="row">
<<<<<<< HEAD
  <div class="col-sm-offset-1 col-sm-10">
    <div id="create-user" class="content scaffold-create" role="main">
      <ul class="breadcrumb">
        <li><g:link action="list"><g:message code="default.list.label" args="[entityName]"/></g:link></li>
        <li class="active"><g:message code="default.create.label" args="[entityName]"/></li>
      </ul>

      <h1 class="page-header"><g:message code="default.create.label" args="[entityName]"/></h1>

      <g:if test="${flash.success}">
        <div class="alert alert-info">${flash.success}</div>
      </g:if>
      <g:hasErrors bean="${user}">
        <div class="alert alert-danger">
          <g:eachError var="err" bean="${user}">
            <li><g:message error="${err}"/></li>
          </g:eachError>
        </div>
      </g:hasErrors>

      <g:form resource="${user}" action="save"  class="form-horizontal col-md-6" onsubmit="return validatePass()">
        <div class="form-group">
          <label for="username" class="control-label col-sm-3">Username *</label>
          <div class="col-sm-9">
            <input type="text" name="username" required id="username" class="form-control" value="${user.username}">
          </div>
        </div>

        <div class="form-group">
          <label for="email" class="control-label col-sm-3">Email *</label>
          <div class="col-sm-9">
            <input type="text" name="email" id="email" class="form-control" value="${user.email}">
          </div>
        </div>

        <div class="form-group">
          <label for="affiliation" class="control-label col-sm-3">Affiliation *</label>
          <div class="col-sm-9">
            <input type="text" name="affiliation" required id="affiliation" class="form-control" value="${user.affiliation}">
          </div>
        </div>

        <div class="form-group">
          <label for="reason" class="control-label col-sm-3">Reason</label>
          <div class="col-sm-9">
            <input type="text" name="reason" id="reason" class="form-control" value="${user.reason}">
          </div>
        </div>

        <div class="form-group">
          <label for="enabled" class="control-label col-sm-3">Enabled</label>
          <div class="col-sm-9">
            <input type="hidden" name="_enabled" value="${user.enabled}">
            <input type="checkbox" name="enabled" id="enabled" class="form-control-static" style="margin: 0;" <g:if test="${user.enabled}">checked</g:if>>
          </div>
        </div>

        <div class="form-group">
          <label for="password" class="control-label col-sm-3">Password</label>
          <div class="col-sm-9">
            <input type="password" name="password" class="form-control" required>
          </div>
        </div>
        <div class="form-group" id="confirm-group">
          <label for="confirmpass" class="control-label col-sm-3">Confirm Password</label>
          <div class="col-sm-9">
            <input type="password" name="confirmpass" class="form-control" required>
            <div class="help-block"></div>
          </div>
        </div>

        <div class="form-group">
          <div class="col-sm-offset-3 col-sm-9">
            <g:link action="list" class="btn btn-default">Back</g:link>
            <button type="submit" class="btn btn-primary">Create User</button>
          </div>
        </div>
      </g:form>
=======
  <g:form resource="${user}" action="save" class="col s6" onsubmit="return validatePass()">

    <f:with bean="user">
      <div class="row">
        <f:field property="username" label="Username" required="true" value="${user.username}"/>
        <f:field property="email" email="true" required="true" value="${user.email}"/>
        <f:field property="affiliation" required="true" value="${user.affiliation}"/>
        <f:field property="reason" required="true" value="${user.reason}"/>

        <div class="col s12">
          <label>
            <input type="checkbox" name="_enabled" class="filled-in" <g:if test="${user.enabled}">checked</g:if>/>
            <span>Enabled</span>
          </label>
        </div>

        <f:field property="password" password="true" label="Password" required="true" value="${user.reason}"/>

        <div class="input-field col s12">
          <input type="password" name="confirmpass" required>
          <label for="confirmpass">Confirm Password*</label>

          <div class="help-block"></div>
        </div>
      </div>
    </f:with>

    <div class="row">
      <div class="input-field col s12">
        <button type="submit" class="btn waves-effect waves-light">Create User</button>
        <g:link action="list" class="btn-flat">Return to User List</g:link>
      </div>
>>>>>>> 974f6bcf
    </div>
  </div>
</div>

<script>
  function validatePass() {
    var password = $("input[name='password']").val();
    var confirmPassword = $("input[name='confirmpass']").val();

    if (password != confirmPassword ) {
      $("#confirm-group").addClass("has-error");
      $("input[name='confirmpass']").next(".help-block").text("Password does not match!");
      return false;
    } else {
      return true;
    }
  }
</script>
</body>
</html><|MERGE_RESOLUTION|>--- conflicted
+++ resolved
@@ -7,90 +7,23 @@
 </head>
 
 <body>
+<h2><g:message code="default.create.label" args="[entityName]"/></h2>
 
-<div class="nav" role="navigation"></div>
+<g:hasErrors bean="${user}">
+  <g:eachError var="err" bean="${user}">
+    <script>
+      document.addEventListener('DOMContentLoaded', function () {
+        M.toast({
+          html: '<span><g:message error="${err}"/></span><button class="btn-flat btn-small toast-action" onclick="$(this).parent().remove()"><i class="material-icons">close</i></button>',
+          displayLength: Infinity,
+          classes: 'red'
+        });
+      });
+    </script>
+  </g:eachError>
+</g:hasErrors>
 
 <div class="row">
-<<<<<<< HEAD
-  <div class="col-sm-offset-1 col-sm-10">
-    <div id="create-user" class="content scaffold-create" role="main">
-      <ul class="breadcrumb">
-        <li><g:link action="list"><g:message code="default.list.label" args="[entityName]"/></g:link></li>
-        <li class="active"><g:message code="default.create.label" args="[entityName]"/></li>
-      </ul>
-
-      <h1 class="page-header"><g:message code="default.create.label" args="[entityName]"/></h1>
-
-      <g:if test="${flash.success}">
-        <div class="alert alert-info">${flash.success}</div>
-      </g:if>
-      <g:hasErrors bean="${user}">
-        <div class="alert alert-danger">
-          <g:eachError var="err" bean="${user}">
-            <li><g:message error="${err}"/></li>
-          </g:eachError>
-        </div>
-      </g:hasErrors>
-
-      <g:form resource="${user}" action="save"  class="form-horizontal col-md-6" onsubmit="return validatePass()">
-        <div class="form-group">
-          <label for="username" class="control-label col-sm-3">Username *</label>
-          <div class="col-sm-9">
-            <input type="text" name="username" required id="username" class="form-control" value="${user.username}">
-          </div>
-        </div>
-
-        <div class="form-group">
-          <label for="email" class="control-label col-sm-3">Email *</label>
-          <div class="col-sm-9">
-            <input type="text" name="email" id="email" class="form-control" value="${user.email}">
-          </div>
-        </div>
-
-        <div class="form-group">
-          <label for="affiliation" class="control-label col-sm-3">Affiliation *</label>
-          <div class="col-sm-9">
-            <input type="text" name="affiliation" required id="affiliation" class="form-control" value="${user.affiliation}">
-          </div>
-        </div>
-
-        <div class="form-group">
-          <label for="reason" class="control-label col-sm-3">Reason</label>
-          <div class="col-sm-9">
-            <input type="text" name="reason" id="reason" class="form-control" value="${user.reason}">
-          </div>
-        </div>
-
-        <div class="form-group">
-          <label for="enabled" class="control-label col-sm-3">Enabled</label>
-          <div class="col-sm-9">
-            <input type="hidden" name="_enabled" value="${user.enabled}">
-            <input type="checkbox" name="enabled" id="enabled" class="form-control-static" style="margin: 0;" <g:if test="${user.enabled}">checked</g:if>>
-          </div>
-        </div>
-
-        <div class="form-group">
-          <label for="password" class="control-label col-sm-3">Password</label>
-          <div class="col-sm-9">
-            <input type="password" name="password" class="form-control" required>
-          </div>
-        </div>
-        <div class="form-group" id="confirm-group">
-          <label for="confirmpass" class="control-label col-sm-3">Confirm Password</label>
-          <div class="col-sm-9">
-            <input type="password" name="confirmpass" class="form-control" required>
-            <div class="help-block"></div>
-          </div>
-        </div>
-
-        <div class="form-group">
-          <div class="col-sm-offset-3 col-sm-9">
-            <g:link action="list" class="btn btn-default">Back</g:link>
-            <button type="submit" class="btn btn-primary">Create User</button>
-          </div>
-        </div>
-      </g:form>
-=======
   <g:form resource="${user}" action="save" class="col s6" onsubmit="return validatePass()">
 
     <f:with bean="user">
@@ -123,9 +56,8 @@
         <button type="submit" class="btn waves-effect waves-light">Create User</button>
         <g:link action="list" class="btn-flat">Return to User List</g:link>
       </div>
->>>>>>> 974f6bcf
     </div>
-  </div>
+  </g:form>
 </div>
 
 <script>
@@ -133,7 +65,7 @@
     var password = $("input[name='password']").val();
     var confirmPassword = $("input[name='confirmpass']").val();
 
-    if (password != confirmPassword ) {
+    if (password != confirmPassword) {
       $("#confirm-group").addClass("has-error");
       $("input[name='confirmpass']").next(".help-block").text("Password does not match!");
       return false;
