--- conflicted
+++ resolved
@@ -8,30 +8,6 @@
         global: false,
         data: {"eId": ${params?.eId}, "jobs": JSON.stringify(${jobList})},
         success: function (data) {
-<<<<<<< HEAD
-          console.log("status update");
-        },
-        error: function (request, status, error) {
-          console.log("E: in checkStatus! something went wrong!!!")
-        },
-        complete: function () {
-          console.log('ajax completed');
-        }
-      });
-
-      $.ajax({
-        url: "${createLink(controller: 'analysis', action: 'checkDbStatus')}",
-        dataType: "json",
-        type: "get",
-        global: false,
-        data: {"eId": ${params?.eId}, "jobs": JSON.stringify(${jobList})},
-        async: true,
-        success: function (data) {
-          if (data.updChkStatus == "clear") {
-            console.log('do reset');
-//                    window.clearInterval(intrvalTmr);
-            clearInterval(intrvalTmr);
-=======
           var disableUpdate = true;
           for(var key in data.status) {
             var result = data.status[key]
@@ -49,7 +25,6 @@
             } else {
               disableUpdate = false;
             }
->>>>>>> 2d75f16e
           }
           if(disableUpdate) $("#updateStatusBtn").attr("disabled", true);
         },
