--- conflicted
+++ resolved
@@ -49,23 +49,12 @@
               <i class=" fa fa-circle" style="color: ${bean.analysisStatus == 1 ? 'lightgrey' : bean.analysisStatus == 2 ? 'orange' : bean.analysisStatus == 3 ? 'lawngreen' : bean.analysisStatus == -1 ? 'red' : 'brown'}"></i>
               ${bean?.analysisStatus == 1 ? 'init' : bean?.analysisStatus == 2 ? 'pending' : bean?.analysisStatus == 3 ? 'results ready' : bean?.analysisStatus == -1 ? 'error' : 'done'}
             </div>
-<<<<<<< HEAD
-%{--<<<<<<< HEAD--}%
-%{--            <input type="hidden" id="server-${bean.jobNumber}" value="${bean.module.server.url}">--}%
-%{--            <g:if test="${bean.analysisStatus == 3}">--}%
-%{--              <div class="modal fade" tabindex="-1" id="resultModal-${bean.jobNumber}" aria-labelledby="myModalLabel" aria-hidden="true" role="dialog">--}%
-%{--=======--}%
-=======
+%{--        <g:hiddenField id="server-${bean.jobNumber}" name="server-${bean.jobNumber}" value="${bean.module.server.url}" />--}%
             <input type="hidden" id="server-${bean.jobNumber}" value="${bean.module.server.url}">
->>>>>>> b8671dbd
             <g:if test="${bean?.analysisStatus == 3}">
               <div id="resultModal_${bean?.jobNumber}"></div>
               %{--
               <div class="modal fade" tabindex="-1" id="resultModal-${bean?.jobNumber}" aria-labelledby="myModalLabel" aria-hidden="true" role="dialog">
-<<<<<<< HEAD
->>>>>>> dev-int
-=======
->>>>>>> b8671dbd
                 <div class="modal-dialog modal-lg">
                   <div class="modal-content">
                     <div class="modal-header">
@@ -106,8 +95,7 @@
 <asset:javascript>
   function openModal(jobId){
      console.log("got click with id ", jobId);
---}%
-%{--  var metaVal = document.getElementById("eMeta_" + mId + ".mdVal").value;--}%%{--
+<!-- var metaVal = document.getElementById("eMeta_" + mId + ".mdVal").value;-->
 
     $.ajax({
       url: "${g.createLink(controller: 'expFile', action: 'axMetaSelect')}",
