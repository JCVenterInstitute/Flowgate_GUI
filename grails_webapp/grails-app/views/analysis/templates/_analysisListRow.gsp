--- conflicted
+++ resolved
@@ -49,10 +49,8 @@
               <i class=" fa fa-circle" style="color: ${bean.analysisStatus == 1 ? 'lightgrey' : bean.analysisStatus == 2 ? 'orange' : bean.analysisStatus == 3 ? 'lawngreen' : bean.analysisStatus == -1 ? 'red' : 'brown'}"></i>
               ${bean?.analysisStatus == 1 ? 'init' : bean?.analysisStatus == 2 ? 'pending' : bean?.analysisStatus == 3 ? 'results ready' : bean?.analysisStatus == -1 ? 'error' : 'done'}
             </div>
-<<<<<<< HEAD
-=======
-            <input type="hidden" id="server-${bean.jobNumber}" value="${bean.module.server.url}">
->>>>>>> b8671dbd
+            <g:hiddenField id="server-${bean.jobNumber}" name="server-${bean.jobNumber}" value="${bean.module.server.url}" />
+%{--            <input type="hidden" id="server-${bean.jobNumber}" value="${bean.module.server.url}">--}%
             <g:if test="${bean?.analysisStatus == 3}">
               <div id="resultModal_${bean?.jobNumber}"></div>
               %{--
