--- conflicted
+++ resolved
@@ -78,15 +78,6 @@
                   </div>
 
                   <div class="modal-body custom-height-modal">
-<<<<<<< HEAD
-                    --}%%{--TODO reactivate the loading --}%%{--
-                    --}%%{-- -- <div class="loading" id="loadingMessage" style="position:absolute; top: 50%; left: 50%">loading...</div> -- --}%%{--
-                    --}%%{-- -- <object style="width: 100%;height:800px;" data="${g.createLink(controller: 'analysis', action: 'downloadFile', params: [analysisId: this?.analysis?.id, filename: outputFile?.path, fileLink: outputFile?.link?.href, outputFile: outputFile])}" ></object> -- --}%%{--
-
---}%%{--                    TODO activate after testing--}%%{--
---}%%{--                    <object style="width: 100%;height:100%;" data="${g.createLink(controller: 'analysis', action: 'downloadResultReport', params: [analysisId: bean?.id, jobNr: bean?.jobNumber])}" ></object>--}%%{--
-                    --}%%{-- --
-=======
                     <!--TODO reactivate the loading -->
                     <!-- -- <div class="loading" id="loadingMessage" style="position:absolute; top: 50%; left: 50%">loading...</div> -- -->
                     <!-- -- <object style="width: 100%;height:800px;" data="${g.createLink(controller: 'analysis', action: 'downloadFile', params: [analysisId: this?.analysis?.id, filename: outputFile?.path, fileLink: outputFile?.link?.href, outputFile: outputFile])}" ></object> -- -->
@@ -95,7 +86,6 @@
 <!--                    <object style="width: 100%;height:100%;" data="${g.createLink(controller: 'analysis', action: 'downloadResultReport', params: [analysisId: bean?.id, jobNr: bean?.jobNumber])}" ></object>-->
 
                     <!-- --
->>>>>>> fcd4e63c
                       <iframe src="/assets/gating/index.html" style="width: 90%; height: 300px" scrolling="no" marginwidth="0" marginheight="0" frameborder="0" vspace="0" hspace="0"></iframe>
                     -- -->
                   </div>
@@ -143,10 +133,4 @@
       }
     });
   }
-  /*
-  $('#resultModal-256').on('shown.bs.modal', function () {
-    // $('#myInput').trigger('focus')
-    console.log("shown . bs . modal");
-  })
-  */
 </script>
