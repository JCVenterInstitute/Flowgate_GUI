--- conflicted
+++ resolved
@@ -6,10 +6,7 @@
         <label for="mp-${moduleParam?.id}-ds" class="col-sm-2 control-label">${moduleParam?.pKey} [dataset]</label>
         <div class="col-sm-10">
         <g:if test="${moduleParam?.pType == 'ds'}">
-<<<<<<< HEAD
-=======
           <g:hiddenField name="mp-meta" value="${moduleParam?.id}" />
->>>>>>> dfdb3907
           <g:select class="form-control" style="width: 40%;display:inline;" id="mp-${moduleParam?.id}-ds"
                     from="${Dataset.findAllByExperiment(Experiment.get(params.eId))}" name="mp-${moduleParam?.id}-ds"
                     optionKey="id" optionValue="name" value="${moduleParam?.defaultVal}"/>
@@ -56,10 +53,7 @@
           <label for="mp-${moduleParam?.id}-ds" class="col-sm-2 control-label">${moduleParam?.pKey} [dataset]</label>
           <div class="col-sm-10">
             <g:if test="${moduleParam?.pType == 'ds'}">
-<<<<<<< HEAD
-=======
               <g:hiddenField name="mp-meta" value="${moduleParam?.id}" />
->>>>>>> dfdb3907
               <g:select style="width: 40%;display:inline" id="mp-${moduleParam?.id}-ds"
                         from="${Dataset.findAllByExperiment(Experiment.get(params.eId))}" name="mp-${moduleParam?.id}-ds"
                         optionKey="id" optionValue="name" value="${moduleParam?.defaultVal}"/>
