%{--<input type="text" readonly class="form-control-plaintext" id="${property}" value="${value}">--}%
<<<<<<< HEAD
<<<<<<< HEAD
<div class="form-control-plaintext" >${value}
%{--  TODO remove after testing !!!--}%
  <g:if test="${property == 'analysisName'}">
    &nbsp;&nbsp;
    <sec:ifAnyGranted roles="ROLE_Admin,ROLE_Administrator,ROLE_Tester,ROLE_Acs">
      <a href="${g.createLink(controller: 'analysis', action: 'del', params: [id: bean?.id, jobNr: bean?.jobNumber])}">
        <i class="fa fa-trash"></i>
=======
%{--<<<<<<< HEAD   TODO remove after testing--}%
<div class="form-control-plaintext" >${value}
  <g:if test="${property == 'analysisName'}">
    &nbsp;&nbsp;
    <sec:ifAnyGranted roles="ROLE_Admin,ROLE_Administrator,ROLE_Tester,ROLE_Acs">
    %{--              &nbsp;&nbsp;&nbsp;&nbsp;--}%
      <a href="${g.createLink(controller: 'analysis', action: 'del', params: [id: bean?.id, jobNr: bean?.jobNumber])}">
        <i class="fa fa-trash"></i>
        %{--                  &nbsp;<g:message code="analysis.delete.label" default="delete" />--}%
>>>>>>> fcd4e63c
      </a>
    </sec:ifAnyGranted>
  </g:if>
</div>
<<<<<<< HEAD
=======
%{--=======--}%
>>>>>>> fcd4e63c
<div class="form-control-plaintext" >${value}</div><|MERGE_RESOLUTION|>--- conflicted
+++ resolved
@@ -1,30 +1,13 @@
-%{--<input type="text" readonly class="form-control-plaintext" id="${property}" value="${value}">--}%
-<<<<<<< HEAD
-<<<<<<< HEAD
+%{--<<<<<<< HEAD   TODO remove after testing and uncomment last line--}%
 <div class="form-control-plaintext" >${value}
-%{--  TODO remove after testing !!!--}%
   <g:if test="${property == 'analysisName'}">
     &nbsp;&nbsp;
     <sec:ifAnyGranted roles="ROLE_Admin,ROLE_Administrator,ROLE_Tester,ROLE_Acs">
       <a href="${g.createLink(controller: 'analysis', action: 'del', params: [id: bean?.id, jobNr: bean?.jobNumber])}">
         <i class="fa fa-trash"></i>
-=======
-%{--<<<<<<< HEAD   TODO remove after testing--}%
-<div class="form-control-plaintext" >${value}
-  <g:if test="${property == 'analysisName'}">
-    &nbsp;&nbsp;
-    <sec:ifAnyGranted roles="ROLE_Admin,ROLE_Administrator,ROLE_Tester,ROLE_Acs">
-    %{--              &nbsp;&nbsp;&nbsp;&nbsp;--}%
-      <a href="${g.createLink(controller: 'analysis', action: 'del', params: [id: bean?.id, jobNr: bean?.jobNumber])}">
-        <i class="fa fa-trash"></i>
-        %{--                  &nbsp;<g:message code="analysis.delete.label" default="delete" />--}%
->>>>>>> fcd4e63c
       </a>
     </sec:ifAnyGranted>
   </g:if>
 </div>
-<<<<<<< HEAD
-=======
 %{--=======--}%
->>>>>>> fcd4e63c
-<div class="form-control-plaintext" >${value}</div>+%{--<div class="form-control-plaintext" >${value}</div>--}%