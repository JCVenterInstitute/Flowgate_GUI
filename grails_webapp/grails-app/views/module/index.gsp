<!DOCTYPE html>
<html>
<head>
  <meta name="layout" content="main"/>
  <g:set var="entityName" value="${message(code: 'module.label', default: 'Module')}"/>
  <title><g:message code="default.list.label" args="[entityName]"/></title>
</head>

<body>
<content tag="nav">
%{--<li class="dropdown">
    <a href="#" class="dropdown-toggle" data-toggle="dropdown" role="button" aria-haspopup="true" aria-expanded="false">Application Status <span class="caret"></span></a>
    <ul class="dropdown-menu">
        <li><a href="#">Environment: ${grails.util.Environment.current.name}</a></li>
        <li><a href="#">App profile: ${grailsApplication.config.grails?.profile}</a></li>
        <li><a href="#">App version:
            <g:meta name="info.app.version"/></a>
        </li>
        <li role="separator" class="divider"></li>
        <li><a href="#">Grails version:
            <g:meta name="info.app.grailsVersion"/></a>
        </li>
        <li><a href="#">Groovy version: ${GroovySystem.getVersion()}</a></li>
        <li><a href="#">JVM version: ${System.getProperty('java.version')}</a></li>
        <li role="separator" class="divider"></li>
        <li><a href="#">Reloading active: ${grails.util.Environment.reloadingAgentEnabled}</a></li>
    </ul>
</li>--}%
%{--<li class="dropdown">
    <a href="#" class="dropdown-toggle" data-toggle="dropdown" role="button" aria-haspopup="true" aria-expanded="false">Artefacts <span class="caret"></span></a>
    <ul class="dropdown-menu">
        <li><a href="#">Controllers: ${grailsApplication.controllerClasses.size()}</a></li>
        <li><a href="#">Domains: ${grailsApplication.domainClasses.size()}</a></li>
        <li><a href="#">Services: ${grailsApplication.serviceClasses.size()}</a></li>
        <li><a href="#">Tag Libraries: ${grailsApplication.tagLibClasses.size()}</a></li>
    </ul>
</li>--}%
%{--<sec:ifAnyGranted roles="ROLE_Admin,ROLE_Administrator">
    <li class="dropdown">
        <a href="#" class="dropdown-toggle" data-toggle="dropdown" role="button" aria-haspopup="true" aria-expanded="false"><i class="fa fa-gear"></i> Settings <span class="caret"></span></a>
        <ul class="dropdown-menu">
            --}%%{--<g:each var="plugin" in="${applicationContext.getBean('pluginManager').allPlugins}">
                <li><a href="#">${plugin.name} - ${plugin.version}</a></li>
            </g:each>--}%%{--
            <sec:ifAnyGranted roles="ROLE_Administrator">
                --}%%{--<g:link controller="user">Manage Users</g:link>--}%%{--
            </sec:ifAnyGranted>
            <sec:ifAnyGranted roles="ROLE_Admin,ROLE_Administrator">
                --}%%{--<g:link controller="user" action="newUsers">New Users</g:link>--}%%{--
            </sec:ifAnyGranted>
        </ul>
    </li>
</sec:ifAnyGranted>--}%
%{--
<sec:ifLoggedIn>
    -- <li><a><sec:username /></a></li> --
    -- <li><g:link controller="logout">Logout</g:link></li> --
    <p class="navbar-text" style="color: white">Logged in as: <sec:username /></p>
    <g:link controller="logout" class="navbar-text">Logout</g:link>
</sec:ifLoggedIn>
<sec:ifNotLoggedIn>
    <li><g:link controller='login' action='auth'>Login</g:link></li>
</sec:ifNotLoggedIn>
--}%
</content>
%{--<a href="#list-module" class="skip" tabindex="-1"><g:message code="default.link.skip.label"
                                                             default="Skip to content&hellip;"/></a>

<<<<<<< HEAD
<div class="nav" role="navigation">
  <ul>
    <li><a class="home" href="${createLink(uri: '/')}"><g:message code="default.home.label"/></a></li>
    <li><g:link class="create" action="create"><g:message code="default.new.label" args="[entityName]"/></g:link></li>
  </ul>
</div>--}%

  <div id="list-module" class="container" role="main">
    <h1 class="page-header"><g:message code="default.list.label" args="[entityName]"/></h1>
    <g:if test="${flash.message}">
      <div class="message" role="status">${flash.message}</div>
    </g:if>
    <div class="row">
      <div class="col-sm-12">
        <f:table collection="${moduleList}" properties="${['label','name', 'server']}"/>
        <div class="pagination">
          <g:paginate total="${moduleCount ?: 0}"/>
        </div>
      </div>
    </div>
  </div>
=======
<f:table collection="${moduleList}" properties="${['title', 'label', 'name', 'server']}"/>
<g:if test="${moduleCount > 10}">
  <ul class="pagination" id="pagination">
    <g:paginate total="${moduleCount ?: 0}" prev="chevron_left" next="chevron_right"/>
  </ul>
</g:if>

<div class="fixed-action-btn">
  <g:link class="btn-floating btn-large waves-effect waves-light tooltipped" action="create" data-tooltip="Add a new module" data-position="left">
    <i class="material-icons">add</i>
  </g:link>
</div>

<script>
  $(document).ready(function () {
    $("nav .nav-wrapper li").removeClass("active");
    $("nav #nav-modules").addClass("active");

    updatePaginationToMaterial($('#pagination'));
  });
  document.addEventListener('DOMContentLoaded', function () {
    var tooltipElems = document.querySelectorAll('.tooltipped');
    M.Tooltip.init(tooltipElems);
  });
</script>
>>>>>>> 974f6bcf
</body>
</html><|MERGE_RESOLUTION|>--- conflicted
+++ resolved
@@ -7,88 +7,8 @@
 </head>
 
 <body>
-<content tag="nav">
-%{--<li class="dropdown">
-    <a href="#" class="dropdown-toggle" data-toggle="dropdown" role="button" aria-haspopup="true" aria-expanded="false">Application Status <span class="caret"></span></a>
-    <ul class="dropdown-menu">
-        <li><a href="#">Environment: ${grails.util.Environment.current.name}</a></li>
-        <li><a href="#">App profile: ${grailsApplication.config.grails?.profile}</a></li>
-        <li><a href="#">App version:
-            <g:meta name="info.app.version"/></a>
-        </li>
-        <li role="separator" class="divider"></li>
-        <li><a href="#">Grails version:
-            <g:meta name="info.app.grailsVersion"/></a>
-        </li>
-        <li><a href="#">Groovy version: ${GroovySystem.getVersion()}</a></li>
-        <li><a href="#">JVM version: ${System.getProperty('java.version')}</a></li>
-        <li role="separator" class="divider"></li>
-        <li><a href="#">Reloading active: ${grails.util.Environment.reloadingAgentEnabled}</a></li>
-    </ul>
-</li>--}%
-%{--<li class="dropdown">
-    <a href="#" class="dropdown-toggle" data-toggle="dropdown" role="button" aria-haspopup="true" aria-expanded="false">Artefacts <span class="caret"></span></a>
-    <ul class="dropdown-menu">
-        <li><a href="#">Controllers: ${grailsApplication.controllerClasses.size()}</a></li>
-        <li><a href="#">Domains: ${grailsApplication.domainClasses.size()}</a></li>
-        <li><a href="#">Services: ${grailsApplication.serviceClasses.size()}</a></li>
-        <li><a href="#">Tag Libraries: ${grailsApplication.tagLibClasses.size()}</a></li>
-    </ul>
-</li>--}%
-%{--<sec:ifAnyGranted roles="ROLE_Admin,ROLE_Administrator">
-    <li class="dropdown">
-        <a href="#" class="dropdown-toggle" data-toggle="dropdown" role="button" aria-haspopup="true" aria-expanded="false"><i class="fa fa-gear"></i> Settings <span class="caret"></span></a>
-        <ul class="dropdown-menu">
-            --}%%{--<g:each var="plugin" in="${applicationContext.getBean('pluginManager').allPlugins}">
-                <li><a href="#">${plugin.name} - ${plugin.version}</a></li>
-            </g:each>--}%%{--
-            <sec:ifAnyGranted roles="ROLE_Administrator">
-                --}%%{--<g:link controller="user">Manage Users</g:link>--}%%{--
-            </sec:ifAnyGranted>
-            <sec:ifAnyGranted roles="ROLE_Admin,ROLE_Administrator">
-                --}%%{--<g:link controller="user" action="newUsers">New Users</g:link>--}%%{--
-            </sec:ifAnyGranted>
-        </ul>
-    </li>
-</sec:ifAnyGranted>--}%
-%{--
-<sec:ifLoggedIn>
-    -- <li><a><sec:username /></a></li> --
-    -- <li><g:link controller="logout">Logout</g:link></li> --
-    <p class="navbar-text" style="color: white">Logged in as: <sec:username /></p>
-    <g:link controller="logout" class="navbar-text">Logout</g:link>
-</sec:ifLoggedIn>
-<sec:ifNotLoggedIn>
-    <li><g:link controller='login' action='auth'>Login</g:link></li>
-</sec:ifNotLoggedIn>
---}%
-</content>
-%{--<a href="#list-module" class="skip" tabindex="-1"><g:message code="default.link.skip.label"
-                                                             default="Skip to content&hellip;"/></a>
+<h2><g:message code="default.list.label" args="[entityName]"/></h2>
 
-<<<<<<< HEAD
-<div class="nav" role="navigation">
-  <ul>
-    <li><a class="home" href="${createLink(uri: '/')}"><g:message code="default.home.label"/></a></li>
-    <li><g:link class="create" action="create"><g:message code="default.new.label" args="[entityName]"/></g:link></li>
-  </ul>
-</div>--}%
-
-  <div id="list-module" class="container" role="main">
-    <h1 class="page-header"><g:message code="default.list.label" args="[entityName]"/></h1>
-    <g:if test="${flash.message}">
-      <div class="message" role="status">${flash.message}</div>
-    </g:if>
-    <div class="row">
-      <div class="col-sm-12">
-        <f:table collection="${moduleList}" properties="${['label','name', 'server']}"/>
-        <div class="pagination">
-          <g:paginate total="${moduleCount ?: 0}"/>
-        </div>
-      </div>
-    </div>
-  </div>
-=======
 <f:table collection="${moduleList}" properties="${['title', 'label', 'name', 'server']}"/>
 <g:if test="${moduleCount > 10}">
   <ul class="pagination" id="pagination">
@@ -114,6 +34,5 @@
     M.Tooltip.init(tooltipElems);
   });
 </script>
->>>>>>> 974f6bcf
 </body>
 </html>