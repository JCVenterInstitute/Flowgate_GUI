<!DOCTYPE html>
<html>
<head>
  <meta name="layout" content="main"/>
  <g:set var="entityName" value="${message(code: 'module.label', default: 'Module')}"/>
  <title><g:message code="default.create.label" args="[entityName]"/></title>
</head>

<body>
<<<<<<< HEAD
<content tag="nav">
%{--<li class="dropdown">
    <a href="#" class="dropdown-toggle" data-toggle="dropdown" role="button" aria-haspopup="true" aria-expanded="false">Application Status <span class="caret"></span></a>
    <ul class="dropdown-menu">
        <li><a href="#">Environment: ${grails.util.Environment.current.name}</a></li>
        <li><a href="#">App profile: ${grailsApplication.config.grails?.profile}</a></li>
        <li><a href="#">App version:
            <g:meta name="info.app.version"/></a>
        </li>
        <li role="separator" class="divider"></li>
        <li><a href="#">Grails version:
            <g:meta name="info.app.grailsVersion"/></a>
        </li>
        <li><a href="#">Groovy version: ${GroovySystem.getVersion()}</a></li>
        <li><a href="#">JVM version: ${System.getProperty('java.version')}</a></li>
        <li role="separator" class="divider"></li>
        <li><a href="#">Reloading active: ${grails.util.Environment.reloadingAgentEnabled}</a></li>
    </ul>
</li>--}%
%{--<li class="dropdown">
    <a href="#" class="dropdown-toggle" data-toggle="dropdown" role="button" aria-haspopup="true" aria-expanded="false">Artefacts <span class="caret"></span></a>
    <ul class="dropdown-menu">
        <li><a href="#">Controllers: ${grailsApplication.controllerClasses.size()}</a></li>
        <li><a href="#">Domains: ${grailsApplication.domainClasses.size()}</a></li>
        <li><a href="#">Services: ${grailsApplication.serviceClasses.size()}</a></li>
        <li><a href="#">Tag Libraries: ${grailsApplication.tagLibClasses.size()}</a></li>
    </ul>
</li>--}%
%{--<sec:ifAnyGranted roles="ROLE_Admin,ROLE_Administrator">
    <li class="dropdown">
        <a href="#" class="dropdown-toggle" data-toggle="dropdown" role="button" aria-haspopup="true" aria-expanded="false"><i class="fa fa-gear"></i> Settings <span class="caret"></span></a>
        <ul class="dropdown-menu">
            --}%%{--<g:each var="plugin" in="${applicationContext.getBean('pluginManager').allPlugins}">
                <li><a href="#">${plugin.name} - ${plugin.version}</a></li>
            </g:each>--}%%{--
            <sec:ifAnyGranted roles="ROLE_Administrator">
                --}%%{--<g:link controller="user">Manage Users</g:link>--}%%{--
            </sec:ifAnyGranted>
            <sec:ifAnyGranted roles="ROLE_Admin,ROLE_Administrator">
                --}%%{--<g:link controller="user" action="newUsers">New Users</g:link>--}%%{--
            </sec:ifAnyGranted>
        </ul>
    </li>
</sec:ifAnyGranted>--}%
%{--
<sec:ifLoggedIn>
    -- <li><a><sec:username /></a></li> --
    -- <li><g:link controller="logout">Logout</g:link></li> --
    <p class="navbar-text" style="color: white">Logged in as: <sec:username /></p>
    <g:link controller="logout" class="navbar-text">Logout</g:link>
</sec:ifLoggedIn>
<sec:ifNotLoggedIn>
    <li><g:link controller='login' action='auth'>Login</g:link></li>
</sec:ifNotLoggedIn>
--}%
</content>
%{--<a href="#create-module" class="skip" tabindex="-1"><g:message code="default.link.skip.label" default="Skip to content&hellip;"/></a>--}%
=======
<h2><g:message code="default.create.label" args="[entityName]"/></h2>
<g:hasErrors bean="${this.module}">
  <g:eachError var="err" bean="${this.module}">
    <script>
      document.addEventListener('DOMContentLoaded', function () {
        M.toast({
          html: '<span><g:message error="${err}"/></span><button class="btn-flat btn-small toast-action" onclick="$(this).parent().remove()"><i class="material-icons">close</i></button>',
          displayLength: Infinity,
          classes: 'red'
        });
      });
    </script>
  </g:eachError>
</g:hasErrors>
<g:form action="save">
  <div class="row">
    <f:with bean="module">
      <div class="col s4">
        <div class="row">
          <div class="input-field col s12">
            <g:select name="server" from="${flowgate.AnalysisServer.list()}" required="" optionKey="id" optionValue="name"/>
            <label>Server*</label>
          </div>
          <f:field property="title" label="Title" required="true"/>
          <f:field property="label" label="Label"/>
          <f:field property="name" label="Module or URN" required="true"/>
        </div>
      </div>
>>>>>>> 974f6bcf

<div class="nav" role="navigation">
  %{--
  <ul>
    <li><a class="home" href="${createLink(uri: '/')}"><g:message code="default.home.label"/></a></li>
    <li><g:link class="list" action="index"><g:message code="default.list.label" args="[entityName]"/></g:link></li>
  </ul>
  --}%
</div>

<div id="create-module" class="container" role="main">
  <h1 class="page-header"><g:message code="default.create.label" args="[entityName]"/></h1>
  <g:if test="${flash.message}">
    <div class="row justify-content-center ">
      <div class="alert alert-info text-center" role="alert">${flash.message}</div>
    </div>
  </g:if>
  <g:hasErrors bean="${this.module}">
    <ul class="errors" role="alert">
      <g:eachError bean="${this.module}" var="error">
        <li<g:if test="${error in org.springframework.validation.FieldError}">data-field-id="${error.field}"</g:if>><g:message error="${error}"/></li>
      </g:eachError>
    </ul>
  </g:hasErrors>
  <g:form action="save">
    <fieldset class="form">
      <f:all bean="module"/>
    </fieldset>
    <fieldset class="buttons">
      <g:submitButton name="create" class="save btn btn-primary" value="${message(code: 'default.button.create.label', default: 'Create')}"/>
    </fieldset>
  </g:form>
</div>
</body>
</html><|MERGE_RESOLUTION|>--- conflicted
+++ resolved
@@ -1,4 +1,5 @@
 <!DOCTYPE html>
+<%@ page import="flowgate.AnalysisServer" defaultCodec="html" %>
 <html>
 <head>
   <meta name="layout" content="main"/>
@@ -7,65 +8,6 @@
 </head>
 
 <body>
-<<<<<<< HEAD
-<content tag="nav">
-%{--<li class="dropdown">
-    <a href="#" class="dropdown-toggle" data-toggle="dropdown" role="button" aria-haspopup="true" aria-expanded="false">Application Status <span class="caret"></span></a>
-    <ul class="dropdown-menu">
-        <li><a href="#">Environment: ${grails.util.Environment.current.name}</a></li>
-        <li><a href="#">App profile: ${grailsApplication.config.grails?.profile}</a></li>
-        <li><a href="#">App version:
-            <g:meta name="info.app.version"/></a>
-        </li>
-        <li role="separator" class="divider"></li>
-        <li><a href="#">Grails version:
-            <g:meta name="info.app.grailsVersion"/></a>
-        </li>
-        <li><a href="#">Groovy version: ${GroovySystem.getVersion()}</a></li>
-        <li><a href="#">JVM version: ${System.getProperty('java.version')}</a></li>
-        <li role="separator" class="divider"></li>
-        <li><a href="#">Reloading active: ${grails.util.Environment.reloadingAgentEnabled}</a></li>
-    </ul>
-</li>--}%
-%{--<li class="dropdown">
-    <a href="#" class="dropdown-toggle" data-toggle="dropdown" role="button" aria-haspopup="true" aria-expanded="false">Artefacts <span class="caret"></span></a>
-    <ul class="dropdown-menu">
-        <li><a href="#">Controllers: ${grailsApplication.controllerClasses.size()}</a></li>
-        <li><a href="#">Domains: ${grailsApplication.domainClasses.size()}</a></li>
-        <li><a href="#">Services: ${grailsApplication.serviceClasses.size()}</a></li>
-        <li><a href="#">Tag Libraries: ${grailsApplication.tagLibClasses.size()}</a></li>
-    </ul>
-</li>--}%
-%{--<sec:ifAnyGranted roles="ROLE_Admin,ROLE_Administrator">
-    <li class="dropdown">
-        <a href="#" class="dropdown-toggle" data-toggle="dropdown" role="button" aria-haspopup="true" aria-expanded="false"><i class="fa fa-gear"></i> Settings <span class="caret"></span></a>
-        <ul class="dropdown-menu">
-            --}%%{--<g:each var="plugin" in="${applicationContext.getBean('pluginManager').allPlugins}">
-                <li><a href="#">${plugin.name} - ${plugin.version}</a></li>
-            </g:each>--}%%{--
-            <sec:ifAnyGranted roles="ROLE_Administrator">
-                --}%%{--<g:link controller="user">Manage Users</g:link>--}%%{--
-            </sec:ifAnyGranted>
-            <sec:ifAnyGranted roles="ROLE_Admin,ROLE_Administrator">
-                --}%%{--<g:link controller="user" action="newUsers">New Users</g:link>--}%%{--
-            </sec:ifAnyGranted>
-        </ul>
-    </li>
-</sec:ifAnyGranted>--}%
-%{--
-<sec:ifLoggedIn>
-    -- <li><a><sec:username /></a></li> --
-    -- <li><g:link controller="logout">Logout</g:link></li> --
-    <p class="navbar-text" style="color: white">Logged in as: <sec:username /></p>
-    <g:link controller="logout" class="navbar-text">Logout</g:link>
-</sec:ifLoggedIn>
-<sec:ifNotLoggedIn>
-    <li><g:link controller='login' action='auth'>Login</g:link></li>
-</sec:ifNotLoggedIn>
---}%
-</content>
-%{--<a href="#create-module" class="skip" tabindex="-1"><g:message code="default.link.skip.label" default="Skip to content&hellip;"/></a>--}%
-=======
 <h2><g:message code="default.create.label" args="[entityName]"/></h2>
 <g:hasErrors bean="${this.module}">
   <g:eachError var="err" bean="${this.module}">
@@ -94,39 +36,73 @@
           <f:field property="name" label="Module or URN" required="true"/>
         </div>
       </div>
->>>>>>> 974f6bcf
 
-<div class="nav" role="navigation">
-  %{--
-  <ul>
-    <li><a class="home" href="${createLink(uri: '/')}"><g:message code="default.home.label"/></a></li>
-    <li><g:link class="list" action="index"><g:message code="default.list.label" args="[entityName]"/></g:link></li>
-  </ul>
-  --}%
+      <div class="col s8">
+        <div class="input-field">
+          <label for="descript">Description</label>
+          <g:textArea name="descript" class="materialize-textarea" style="height: 300px"/>
+        </div>
+      </div>
+    </f:with>
+
+    <div class="input-field col s12">
+      <button type="submit" class="btn waves-effect waves-light">${message(code: 'default.button.create.label', default: 'Create')}</button>
+      <g:link controller="module" action="index" class="btn-flat">Return to Module List</g:link>
+    </div>
+  </div>
+</g:form>
+
+
+<div class="fixed-action-btn">
+  <a class="btn-floating btn-large waves-effect waves-light tooltipped" href="javascript:fetchModules();"
+     data-tooltip="Search available modules for selected server" data-position="left">
+    <i class="material-icons">search</i>
+  </a>
 </div>
 
-<div id="create-module" class="container" role="main">
-  <h1 class="page-header"><g:message code="default.create.label" args="[entityName]"/></h1>
-  <g:if test="${flash.message}">
-    <div class="row justify-content-center ">
-      <div class="alert alert-info text-center" role="alert">${flash.message}</div>
-    </div>
-  </g:if>
-  <g:hasErrors bean="${this.module}">
-    <ul class="errors" role="alert">
-      <g:eachError bean="${this.module}" var="error">
-        <li<g:if test="${error in org.springframework.validation.FieldError}">data-field-id="${error.field}"</g:if>><g:message error="${error}"/></li>
-      </g:eachError>
-    </ul>
-  </g:hasErrors>
-  <g:form action="save">
-    <fieldset class="form">
-      <f:all bean="module"/>
-    </fieldset>
-    <fieldset class="buttons">
-      <g:submitButton name="create" class="save btn btn-primary" value="${message(code: 'default.button.create.label', default: 'Create')}"/>
-    </fieldset>
-  </g:form>
-</div>
+<div id="modules-list" class="modal bottom-sheet"></div>
+<script>
+  document.addEventListener('DOMContentLoaded', function () {
+    var elems = document.querySelectorAll('select');
+    var instances = M.FormSelect.init(elems);
+    document.getElementById('descript').style.maxHeight = "300px";
+    document.getElementById('descript').style.overflowY = "auto";
+
+    var tooltipElems = document.querySelectorAll('.tooltipped');
+    M.Tooltip.init(tooltipElems);
+  });
+
+  function fetchModules() {
+    var serverId = $("#server").val();
+    $.ajax({
+      url: "${createLink(controller: 'module', action: 'fetchModulesForServer')}",
+      dataType: "json",
+      data: {id: serverId},
+      type: "get",
+      success: function (data, status, xhr) {
+        if (data.success) {
+          $("#modules-list").html(data.modules);
+          $('.modal').modal();
+          $("#modules-list").modal('open');
+          $('.tooltipped').tooltip();
+        } else {
+          M.toast({
+            html: '<span>' + data.message + '</span><button class="btn-flat btn-small toast-action" onclick="$(this).parent().remove()"><i class="material-icons">close</i></button>',
+            displayLength: Infinity,
+            classes: 'red'
+          });
+        }
+      },
+      error: function (request, status, error) {
+        if (!error) error = "Error occured!"
+        M.toast({
+          html: '<span>' + error + '</span><button class="btn-flat btn-small toast-action" onclick="$(this).parent().remove()"><i class="material-icons">close</i></button>',
+          displayLength: Infinity,
+          classes: 'red'
+        });
+      }
+    });
+  }
+</script>
 </body>
 </html>