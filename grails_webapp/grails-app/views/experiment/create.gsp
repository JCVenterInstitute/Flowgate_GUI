--- conflicted
+++ resolved
@@ -1,87 +1,24 @@
 <!DOCTYPE html>
 <html>
 <head>
-  <meta name="layout" content="wTreeSideBar"/>
+  <meta name="layout" content="main"/>
   <g:set var="entityName" value="${message(code: 'experiment.label', default: 'Experiment')}"/>
   <title><g:message code="default.create.label" args="[entityName]"/></title>
 </head>
 
 <body>
 <content tag="topBtnBar">
-  <div id="topBtnBar" class="row">
-    %{--
-    <a href="#create-experiment" class="skip" tabindex="-1"><g:message code="default.link.skip.label" default="Skip to content&hellip;"/></a>
-    <div class="nav" role="navigation">
-        <ul>
-            <li><a class="home" href="${createLink(uri: '/')}"><g:message code="default.home.label"/></a></li>
-            <li><g:link class="list" action="index"><g:message code="default.list.label" args="[entityName]" /></g:link></li>
-        </ul>
-    </div>
-    --}%
-    %{--
-    <g:if test="${experiment?.id == session.experimentEditModeId?.toLong()}">
-        <div class="pull-right btn btn-info" onclick="toggleExpEditMode(${experiment?.id})">done</div>
-    </g:if>
-    <g:else>
-        <sec:ifAnyGranted roles="ROLE_Administrator,ROLE_Admin,ROLE_ExperimentEdit">
-            <div class="pull-right btn btn-info" onclick="toggleExpEditMode(${experiment?.id})">
-                <i class="glyphicon glyphicon-pencil"></i>&nbsp;edit
-            </div>
-        </sec:ifAnyGranted>
-        <sec:ifNotGranted roles="ROLE_Administrator,ROLE_Admin,ROLE_ExperimentEdit">
-            <g:isOwner object="experiment" objectId="${experiment?.id}">
-                <div class="pull-right btn btn-info" onclick="toggleExpEditMode(${experiment?.id})">
-                    <i class="glyphicon glyphicon-pencil"></i>&nbsp;edit
-                </div>
-            </g:isOwner>
-        </sec:ifNotGranted>
-
-        <sec:ifAnyGranted roles="ROLE_Administrator,ROLE_Admin,ROLE_ExperimentDelete">
-            <g:link class="pull-right btn btn-info" controller="experiment" action="delete" id="${experiment?.id}" >
-                <i class="glyphicon glyphicon-trash"></i>&nbsp;Delete
-            </g:link>
-        </sec:ifAnyGranted>
-        <sec:ifNotGranted roles="ROLE_Administrator,ROLE_Admin,ROLE_ExperimentDelete">
-            <g:isOwner object="experiment" objectId="${experiment?.id}">
-                <g:link class="pull-right btn btn-info" controller="experiment" action="delete" resource="${experiment}" >
-                    <i class="glyphicon glyphicon-trash"></i>&nbsp;Delete
-                </g:link>
-            </g:isOwner>
-        </sec:ifNotGranted>
-    </g:else>
-    --}%
-    %{--
-    <div class="pull-right">  </div>
-    --}%
-  </div>
-  <g:if test="${flash.message}">
-    <div class="row justify-content-center ">
-      <div class="alert alert-info text-center" role="alert">${flash.message}</div>
-    </div>
-  </g:if>
   <g:hasErrors bean="${this.experiment}">
     <div class="row">
       <div class="alert alert-danger col-xs-12 col-sm-6" role="alert">
-      <g:eachError bean="${this.experiment}" var="error">
-        <li <g:if test="${error in org.springframework.validation.FieldError}">data-field-id="${error.field}"</g:if>><g:message error="${error}"/></li>
-      </g:eachError>
+        <g:eachError bean="${this.experiment}" var="error">
+          <li <g:if test="${error in org.springframework.validation.FieldError}">data-field-id="${error.field}"</g:if>><g:message error="${error}"/></li>
+        </g:eachError>
       </div>
     </div>
   </g:hasErrors>
 </content>
-<content tag="treeView">
-  <div id="projTree">
-    <g:render template="/shared/treeView" model="[projectList: projectList, experimentList: experimentList]"/>
-  </div>
-</content>
-<content tag="pgContent">
-  <div id="pageContent">
-    <g:render template="templates/createTmpl" model="[project: project, projectList: projectList, experiment: experiment, experimentList: experimentList]"/>
-  </div>
-</content>
 
-<<<<<<< HEAD
-=======
 <h2>Create Experiment</h2>
 
 <div class="row">
@@ -106,6 +43,5 @@
     </div>
   </g:form>
 </div>
->>>>>>> 974f6bcf
 </body>
 </html>