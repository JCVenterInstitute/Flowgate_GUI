<!DOCTYPE html>
<html>
<head>
  <meta name="layout" content="main"/>
  <g:set var="entityName" value="${message(code: 'analysisServer.label', default: 'AnalysisServer')}"/>
  <title><g:message code="default.create.label" args="[entityName]"/></title>
</head>

<body>

<<<<<<< HEAD
<div class="nav" role="navigation"></div>

<div class="row">
  <div class="col-sm-offset-1 col-sm-10">
    <div id="create-analysisServer" class="content scaffold-create" role="main">
      <ul class="breadcrumb">
        <li><g:link action="index"><g:message code="default.list.label" args="[entityName]"/></g:link></li>
        <li class="active"><g:message code="default.create.label" args="[entityName]" /></li>
      </ul>

      <h1 class="page-header"><g:message code="default.create.label" args="[entityName]"/></h1>

      <g:form resource="${analysisServer}" action="save" class="form-horizontal col-md-6">
        <g:hiddenField name="version" value="${this.analysisServer?.version}"/>
        <g:hiddenField name="user" value="${this.analysisServer?.user}"/>
        <g:if test="${flash.success}">
          <div class="alert alert-info">${flash.success}</div>
        </g:if>
        <g:hasErrors bean="${analysisServer}">
          <div class="alert alert-danger">
            <g:eachError var="err" bean="${analysisServer}">
              <li><g:message error="${err}" /></li>
            </g:eachError>
          </div>
        </g:hasErrors>

        <div class="form-group">
          <label for="name" class="control-label col-sm-3">Server Name *</label>
          <div class="col-sm-9">
            <input type="text" name="name" value="${analysisServer.name}" class="form-control" placeholder="Server Name" required>
          </div>
        </div>
        <div class="form-group">
          <label for="url" class="control-label col-sm-3">URL *</label>
          <div class="col-sm-9">
            <input type="text" name="url" value="${analysisServer.url}" class="form-control" placeholder="URL" required>
          </div>
        </div>
        <div class="form-group">
          <label for="userName" class="control-label col-sm-3">User Name *</label>
          <div class="col-sm-9">
            <input type="text" name="userName" value="${analysisServer.userName}" class="form-control" placeholder="User Name">
          </div>
        </div>
        <div class="form-group">
          <label for="userPw" class="control-label col-sm-3">User Password *</label>
          <div class="col-sm-9">
            <input type="password" name="userPw" value="${analysisServer.userPw}" class="form-control" placeholder="User Password">
          </div>
        </div>
        <div class="form-group">
          <div class="col-sm-offset-3 col-sm-9">
            <g:link controller="analysisServer" action="index" class="btn btn-default">Back</g:link>
            <button type="submit" class="btn btn-primary">Create Server</button>
          </div>
        </div>
      </g:form>
=======
<div class="row">
  <g:form resource="${analysisServer}" action="save" class="col s6">
    <g:hiddenField name="version" value="${this.analysisServer?.version}"/>
    <g:hiddenField name="user" value="${this.analysisServer?.user}"/>
    <g:hasErrors bean="${analysisServer}">
      <div class="alert alert-danger">
        <g:eachError var="err" bean="${analysisServer}">
          <li><g:message error="${err}"/></li>
        </g:eachError>
      </div>
    </g:hasErrors>


    <f:with bean="analysisServer">
      <div class="row">
        <f:field property="name" label="Server Name" required="true"/>
        <f:field property="url" required="true"/>

        <div class="input-field col s12">
          <select name="platform">
            <option value="1">GenePattern</option>
            <option value="2">ImmportGalaxy</option>
          </select>
          <label>Select a Platform</label>
        </div>

        <f:field property="userName" label="Username" required="true"/>
        <f:field property="userPw" label="Password" password="true" required="true"/>
      </div>
    </f:with>

    <div class="row">
      <div class="input-field col s12">
        <button type="submit" class="btn waves-effect waves-light">Create Server</button>
        <g:link controller="analysisServer" action="index" class="btn-flat">Return to Analysis Server List</g:link>
      </div>
>>>>>>> 974f6bcf
    </div>
  </div>
</div>
</body>
</html><|MERGE_RESOLUTION|>--- conflicted
+++ resolved
@@ -7,66 +7,8 @@
 </head>
 
 <body>
+<h2><g:message code="default.create.label" args="[entityName]"/></h2>
 
-<<<<<<< HEAD
-<div class="nav" role="navigation"></div>
-
-<div class="row">
-  <div class="col-sm-offset-1 col-sm-10">
-    <div id="create-analysisServer" class="content scaffold-create" role="main">
-      <ul class="breadcrumb">
-        <li><g:link action="index"><g:message code="default.list.label" args="[entityName]"/></g:link></li>
-        <li class="active"><g:message code="default.create.label" args="[entityName]" /></li>
-      </ul>
-
-      <h1 class="page-header"><g:message code="default.create.label" args="[entityName]"/></h1>
-
-      <g:form resource="${analysisServer}" action="save" class="form-horizontal col-md-6">
-        <g:hiddenField name="version" value="${this.analysisServer?.version}"/>
-        <g:hiddenField name="user" value="${this.analysisServer?.user}"/>
-        <g:if test="${flash.success}">
-          <div class="alert alert-info">${flash.success}</div>
-        </g:if>
-        <g:hasErrors bean="${analysisServer}">
-          <div class="alert alert-danger">
-            <g:eachError var="err" bean="${analysisServer}">
-              <li><g:message error="${err}" /></li>
-            </g:eachError>
-          </div>
-        </g:hasErrors>
-
-        <div class="form-group">
-          <label for="name" class="control-label col-sm-3">Server Name *</label>
-          <div class="col-sm-9">
-            <input type="text" name="name" value="${analysisServer.name}" class="form-control" placeholder="Server Name" required>
-          </div>
-        </div>
-        <div class="form-group">
-          <label for="url" class="control-label col-sm-3">URL *</label>
-          <div class="col-sm-9">
-            <input type="text" name="url" value="${analysisServer.url}" class="form-control" placeholder="URL" required>
-          </div>
-        </div>
-        <div class="form-group">
-          <label for="userName" class="control-label col-sm-3">User Name *</label>
-          <div class="col-sm-9">
-            <input type="text" name="userName" value="${analysisServer.userName}" class="form-control" placeholder="User Name">
-          </div>
-        </div>
-        <div class="form-group">
-          <label for="userPw" class="control-label col-sm-3">User Password *</label>
-          <div class="col-sm-9">
-            <input type="password" name="userPw" value="${analysisServer.userPw}" class="form-control" placeholder="User Password">
-          </div>
-        </div>
-        <div class="form-group">
-          <div class="col-sm-offset-3 col-sm-9">
-            <g:link controller="analysisServer" action="index" class="btn btn-default">Back</g:link>
-            <button type="submit" class="btn btn-primary">Create Server</button>
-          </div>
-        </div>
-      </g:form>
-=======
 <div class="row">
   <g:form resource="${analysisServer}" action="save" class="col s6">
     <g:hiddenField name="version" value="${this.analysisServer?.version}"/>
@@ -103,9 +45,15 @@
         <button type="submit" class="btn waves-effect waves-light">Create Server</button>
         <g:link controller="analysisServer" action="index" class="btn-flat">Return to Analysis Server List</g:link>
       </div>
->>>>>>> 974f6bcf
     </div>
-  </div>
+  </g:form>
 </div>
+
+<script>
+  document.addEventListener('DOMContentLoaded', function() {
+    var elems = document.querySelectorAll('select');
+    var instances = M.FormSelect.init(elems);
+  });
+</script>
 </body>
 </html>