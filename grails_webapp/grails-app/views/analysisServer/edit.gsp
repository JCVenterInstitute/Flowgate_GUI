--- conflicted
+++ resolved
@@ -7,86 +7,18 @@
 </head>
 
 <body>
+<h2><g:message code="default.edit.label" args="[entityName]"/></h2>
 
-<div class="nav" role="navigation"></div>
 <div class="row">
-  <div class="col-sm-offset-1 col-sm-10">
-    <div id="edit-analysisServer" class="content scaffold-edit" role="main">
-      <ul class="breadcrumb">
-        <li><g:link action="index"><g:message code="default.list.label" args="[entityName]"/></g:link></li>
-        <li class="active"><g:message code="default.edit.label" args="[entityName]" /></li>
-      </ul>
-
-      <h1 class="page-header"><g:message code="default.edit.label" args="[entityName]"/></h1>
-
-      <g:form resource="${analysisServer}" method="PUT" class="form-horizontal col-md-6">
-        <g:hiddenField name="version" value="${this.analysisServer?.version}"/>
-        <g:if test="${flash.success}">
-          <div class="alert alert-info">${flash.success}</div>
-        </g:if>
-        <g:hasErrors bean="${user}">
-          <div class="alert alert-danger">
-            <g:eachError var="err" bean="${user}">
-              <li><g:message error="${err}" /></li>
-            </g:eachError>
-          </div>
-        </g:hasErrors>
-
-        <div class="form-group">
-          <label for="name" class="control-label col-sm-3">Server Name *</label>
-          <div class="col-sm-9">
-            <input type="text" name="name" value="${analysisServer.name}" class="form-control" placeholder="Server Name" required>
-          </div>
+  <g:form resource="${analysisServer}" method="PUT" class="col s6">
+    <div class="row">
+      <g:hiddenField name="version" value="${this.analysisServer?.version}"/>
+      <g:hasErrors bean="${user}">
+        <div class="alert alert-danger">
+          <g:eachError var="err" bean="${user}">
+            <li><g:message error="${err}"/></li>
+          </g:eachError>
         </div>
-<<<<<<< HEAD
-        <div class="form-group">
-          <label for="url" class="control-label col-sm-3">URL *</label>
-          <div class="col-sm-9">
-            <input type="text" name="url" value="${analysisServer.url}" class="form-control" placeholder="URL" required>
-          </div>
-        </div>
-        <div class="form-group">
-          <label for="userName" class="control-label col-sm-3">User Name *</label>
-          <div class="col-sm-9">
-            <input type="text" name="userName" value="${analysisServer.userName}" class="form-control" placeholder="User Name">
-          </div>
-        </div>
-        <div class="form-group">
-          <div class="col-sm-offset-3 col-sm-9">
-            <g:link controller="analysisServer" action="index" class="btn btn-default">Back</g:link>
-            <g:link action="delete" resource="${analysisServer}" onclick="return confirm('Are you sure to delete server?');" class="btn btn-default">Delete</g:link>
-            <button type="submit" class="btn btn-primary">Update Server</button>
-          </div>
-        </div>
-      </g:form>
-
-      <g:form resource="${analysisServer}" method="PUT" action="updatePassword" class="form-horizontal col-md-6" onsubmit="return validatePass()">
-        <g:if test="${flash.passSuccess}">
-          <div class="alert alert-info">${flash.passSuccess}</div>
-        </g:if>
-        <g:if test="${flash.passError}">
-          <div class="alert alert-danger">${flash.passError}</div>
-        </g:if>
-
-        <div class="form-group">
-          <label for="oldpass" class="control-label col-sm-4">Old Password</label>
-          <div class="col-sm-8">
-            <input type="password" name="oldpass" class="form-control" placeholder="Old Password" required>
-          </div>
-        </div>
-        <div class="form-group">
-          <label for="newpass" class="control-label col-sm-4">New Password</label>
-          <div class="col-sm-8">
-            <input type="password" name="newpass" class="form-control" placeholder="New Password" required>
-          </div>
-        </div>
-        <div class="form-group">
-          <div class="col-sm-offset-4 col-sm-8">
-            <button type="submit" class="btn btn-primary">Update Password</button>
-          </div>
-        </div>
-      </g:form>
-=======
       </g:hasErrors>
 
       <f:with bean="analysisServer">
@@ -131,10 +63,35 @@
         <input type="password" name="newpass" required>
         <label for="newpass">New Password*</label>
       </div>
->>>>>>> 974f6bcf
 
+      <div class="input-field col s8">
+        <button type="submit" class="btn waves-effect waves-light">Update Password</button>
+      </div>
     </div>
+  </g:form>
+</div>
+
+<div id="delete-analysisserver-modal" class="modal">
+  <div class="modal-content">
+    <h4>Confirm to delete analysis server</h4>
+  </div>
+
+  <div class="modal-footer">
+    <a href="#!" class="modal-close waves-effect waves-light btn-flat">Cancel</a>
+    <g:link action="delete" resource="${analysisServer}" class="modal-close waves-effect waves-light btn-flat">Confirm</g:link>
   </div>
 </div>
+
+
+<script>
+  document.addEventListener('DOMContentLoaded', function () {
+    var modalElems = document.querySelectorAll('.modal');
+    M.Modal.init(modalElems);
+
+    var elems = document.querySelector('#platform');
+    elems.value = "${analysisServer.platform}";
+    var instances = M.FormSelect.init(elems);
+  });
+</script>
 </body>
 </html>