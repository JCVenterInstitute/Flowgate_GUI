<!DOCTYPE html>
<html>
<head>
  <meta name="layout" content="wTreeSideBar"/>
  <g:set var="entityName" value="${message(code: 'project.label', default: 'Project')}"/>
  <title><g:message code="default.edit.label" args="[entityName]"/></title>
</head>

<body>
<<<<<<< HEAD
<content tag="topBtnBar">
  <div id="topBtnBar" class="row">
    <div class="pull-right">
      %{--
      <g:link class="btn btn-primary edit" controller="project" action="edit" id="${project?.id}">
          <i class="glyphicon glyphicon-edit"></i>Edit Project
      </g:link>
      <g:link class="btn btn-primary create" controller="project" action="create">
          <i class="glyphicon glyphicon-plus"></i>Add Project
      </g:link>
      <g:link class="btn btn-primary" controller="project" action="create" >
          <i class="glyphicon glyphicon-duplicate"></i>Clone Project
      </g:link>
      --}%
=======
<h2><g:message code="default.edit.label" args="[entityName]"/></h2>

<g:hasErrors bean="${this.project}">
  <ul class="errors" role="alert">
  <g:eachError bean="${this.project}" var="error">
    <li<g:if
      test="${error in org.springframework.validation.FieldError}">data-field-id="${error.field}"</g:if>><g:message
      error="${error}"/></li>
  </g:eachError>
  </ul>
</g:hasErrors>
<div class="row">
  <g:form action="update" resource="${this.project}" method="POST" class="col s12">
    <g:hiddenField name="version" value="${this.project?.version}"/>

    <f:with bean="project">
      <div class="row">
        <f:field property="title" required="true" value="${project.title}"/>
        <f:field property="description" type="textarea" required="true" value="${project.description}"/>
      </div>
    </f:with>
    <div class="row">
      %{--<div class="input-field col s12">
        <input type="text" name="title" required value="${project.title}"/>
        <label for="title">Title</label>
      </div>

      <div class="input-field col s12">
        <textarea name="description" class="materialize-textarea" required>${project.description}</textarea>
        <label for="description">Description</label>
      </div>--}%

      <div class="input-field col s12">
        <button type="submit" class="btn waves-effect waves-light">Update Project</button>
        <a href="${createLink(controller: 'project', action: 'index', params: [pId: project?.id])}" class="btn-flat">Return to Project</a>
      </div>
>>>>>>> 974f6bcf
    </div>
  </div>
</content>
<content tag="treeView">
  <div id="projTree">
    <g:render template="/shared/treeView" model="[projectList: projectList, experimentList: experimentList]"/>
  </div>

</content>
<content tag="pgContent">
  <div id="pageContent">
    <g:render template="templates/editTmpl"/>
  </div>
</content>
</body>
</html><|MERGE_RESOLUTION|>--- conflicted
+++ resolved
@@ -1,28 +1,12 @@
 <!DOCTYPE html>
 <html>
 <head>
-  <meta name="layout" content="wTreeSideBar"/>
+  <meta name="layout" content="main"/>
   <g:set var="entityName" value="${message(code: 'project.label', default: 'Project')}"/>
   <title><g:message code="default.edit.label" args="[entityName]"/></title>
 </head>
 
 <body>
-<<<<<<< HEAD
-<content tag="topBtnBar">
-  <div id="topBtnBar" class="row">
-    <div class="pull-right">
-      %{--
-      <g:link class="btn btn-primary edit" controller="project" action="edit" id="${project?.id}">
-          <i class="glyphicon glyphicon-edit"></i>Edit Project
-      </g:link>
-      <g:link class="btn btn-primary create" controller="project" action="create">
-          <i class="glyphicon glyphicon-plus"></i>Add Project
-      </g:link>
-      <g:link class="btn btn-primary" controller="project" action="create" >
-          <i class="glyphicon glyphicon-duplicate"></i>Clone Project
-      </g:link>
-      --}%
-=======
 <h2><g:message code="default.edit.label" args="[entityName]"/></h2>
 
 <g:hasErrors bean="${this.project}">
@@ -59,20 +43,8 @@
         <button type="submit" class="btn waves-effect waves-light">Update Project</button>
         <a href="${createLink(controller: 'project', action: 'index', params: [pId: project?.id])}" class="btn-flat">Return to Project</a>
       </div>
->>>>>>> 974f6bcf
     </div>
-  </div>
-</content>
-<content tag="treeView">
-  <div id="projTree">
-    <g:render template="/shared/treeView" model="[projectList: projectList, experimentList: experimentList]"/>
-  </div>
-
-</content>
-<content tag="pgContent">
-  <div id="pageContent">
-    <g:render template="templates/editTmpl"/>
-  </div>
-</content>
+  </g:form>
+</div>
 </body>
 </html>