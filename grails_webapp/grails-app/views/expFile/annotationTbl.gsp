--- conflicted
+++ resolved
@@ -8,146 +8,6 @@
 </head>
 
 <body>
-<<<<<<< HEAD
-<div class="row">
-  <div class="col-sm-offset-1 col-sm-10">
-    <div id="annotation-analysis" class="content scaffold-list" role="main">
-      <ul class="breadcrumb">
-        <li><a href="${createLink(controller: 'project', action: 'index', params: [pId: experiment?.project?.id])}"
-               title="${experiment?.project?.title}">${experiment?.project?.title}</a></li>
-        <li><a href="${createLink(controller: 'experiment', action: 'index', params: [eId: experiment?.id])}" title="${experiment?.title}">${experiment?.title}</a></li>
-        <li class="active"><g:message code="annotation.table.label" default="Annotate Uploaded FCS Files with Experiment Metadata"/></li>
-      </ul>
-
-      <h1 class="page-header"><g:message code="annotation.table.label" default="Annotate Uploaded FCS Files with Experiment Metadata"/></h1>
-
-      <p>The annotation is based on individual FCS files by user providing attribute categories, attribute names, and attribute values. The procedure consists of two steps:</p>
-      <dl class="dl-horizontal">
-        <dt>Step 1</dt>
-        <dd>Upload a CSV (comma-delimited) or a TSV (tab-delimited) file that contains the metadata. Each row is one FCS file and each column is one attribute.
-        The first column is the name of the FCS file. The name of the first column must be “FCS File Name”, and the names of the attributes in the rest of the header.
-        If the metadata table is small, you can also skip the Step 1 and manually create the metadata table in <b>Step 2.</b></dd>
-        <br/>
-        <dt></dt>
-        <dd>
-          <div class="row">
-            <div class="col-sm-2">
-              <div class="input-group">
-                <label class="input-group-addon" for="download-template">Download Template</label>
-                <span class="input-group-btn">
-                  <a id="download-template" class="btn btn-sm btn-warning" href="${createLink(controller: 'expFile', action: 'exportAnnotationTempl', id: experiment?.id)}">
-                    <span class="fa fa-save"></span>
-                  </a>
-                </span>
-              </div>
-            </div>
-            <div class="col-sm-offset-2 col-sm-8">
-              <form id="upldForm" action="${g.createLink(controller: 'expFile', action: 'importAnnotation', id: experiment?.id)}" method="post" enctype="multipart/form-data">
-                <div class="form-row" style="display: flex;align-items: center;">
-                  <label>File Type:&nbsp;</label>
-                  <div class="input-group input-group-sm">
-                    <g:radioGroup name="separator"
-                                  labels="['CSV (,)', 'TSV (Tab)']"
-                                  values="[',', '\t']"
-                                  value=",">
-                      ${it.radio}&nbsp;<span>${it.label}</span>&nbsp;
-                    </g:radioGroup>&nbsp;
-                    <span class="input-group-addon" id="upload-file-info">No file Selected</span>
-                    <span class="input-group-btn">
-                      <label class="btn btn-sm btn-default" for="annotationFile">
-                        <input type="file" id="annotationFile" name="annotationFile" accept=".csv,.tsv" required="required" style="display:none;"
-                               onchange="$('#upload-file-info').html(this.files[0].name)"/>
-                        Select Annotation File
-                      </label>
-                      <input id="submitBtn" class="btn btn-sm btn-primary" type="submit" value="Upload" onclick="submitClick();"/>
-                    </span>
-                  </div>
-
-                  <script>
-                    function submitClick() {
-                      $("#submitBtn").attr("disabled", true);
-                      $("#upldForm").submit();
-                      $("#clickMsg").html('<p class="alert-info">Uploading annotation file ... </p>');
-                    }
-                  </script>
-                </div>
-              </form>
-            </div>
-          </div>
-        </dd>
-        <br/>
-        <dt>Step 2</dt>
-        <dd>Create a new or edit an existing metadata table (e.g., from user-uploaded metadata table)</dd>
-        <dt></dt>
-        <dd>By clicking “+” on the tab, a new attribute category will be created. The user can specify the category of an attribute when creating an attribute</dd>
-        <dt></dt>
-        <dd>By clicking “+” in the annotation table, a new attribute will be created. The user can specify its name, category, and possible values</dd>
-        <dt></dt>
-        <dd>After providing the possible values of an attribute, the user does not need to type in its value in the table, but just select the value from the drop down list and check/uncheck the corresponding checkbox for the FCS file.</dd>
-      </dl>
-
-      <div class="row" style="max-width: none">
-      <div class="col-sm-12 annotationTable">
-        <div class="pull-right">
-          <g:link class="btn btn-success" controller="experiment" action="index" params="[eId: experiment.id]"><g:message code="submitBtn.label"
-                                                                                                                          default="Save and Return"/></g:link>
-        </div>
-        <g:if test="${experiment.expFiles}">
-        %{--<g:set var="categories" value="${((experiment.expMetadatas*.mdCategory).unique()-'Reagents')}" />--}%
-%{--          <g:set var="categories" value="${ExperimentMetadataCategory?.findAllByExperiment(experiment)?.mdCategory}"/>--}%
-          <g:set var="categories" value="${flowgate?.ExperimentMetadata?.findAllByExperimentAndIsMiFlow(experiment, false)*.mdCategory?.unique()}"/>
-%{--          qreslt=${flowgate?.ExperimentMetadata?.findAllByExperiment(experiment)}--}%
-%{--        cats=${categories}--}%
-          <ul class="nav nav-tabs">
-            <g:if test="${categories.size() > 0}">
-              <g:each in="${categories}" var="category" status="idx">
-                <li class="${idx == 0 ? 'active' : ''}"><a href="#tab${category?.id}" role="tab" data-toggle="tab"
-                                                           ondblclick="editCategoryClick(${experiment.id}, ${category?.id});">${category?.mdCategory}</a></li>
-              </g:each>
-            </g:if>
-            <g:else>
-%{--              TODO remove hardcoded 'Basics' with default --}%
-              <li class="active"><a href="#tab1" role="tab" data-toggle="tab" ondblclick="editCategoryClick(${experiment?.id}, 1);">Basics</a></li>
-            </g:else>
-            <li class="text-center">
-              %{--<a href="" onclick="addCategoryClick(${experiment.id});" style="color: black;" role="tab"><i class="fa fa-plus"></i></a>--}%
-              <div class="text-center" onclick="addCategoryClick(${experiment?.id});" style="color: black;padding-top: 12px;padding-left: 8px;"><i title="add tab" class="fa fa-plus"></i></div>
-            </li>
-            %{--<li><a href="#tabReagents" role="tab" data-toggle="tab">Reagents</a></li>--}%
-          </ul>
-
-          <div class="tab-content">
-          <script>
-            $(function () {
-              $(".scroll-wrapper").width($("#wholeTbl").width());
-              $(".scroll-top").width($("#annotation-table").width());
-              $(".scroll-wrapper").scroll(function () {
-                $("#wholeTbl").scrollLeft($(".scroll-wrapper").scrollLeft());
-              });
-              $("#wholeTbl").scroll(function () {
-                $(".scroll-wrapper").scrollLeft($("#wholeTbl").scrollLeft());
-              });
-            });
-          </script>
-
-          <div class="scroll-wrapper" style="overflow-x: scroll; overflow-y:hidden;">
-            <div class="scroll-top" style="height: 1px;"></div>
-          </div>
-            <g:if test="${categories.size() > 0}">
-              <g:each in="${categories}" var="category" status="idx">
-                <div class="tab-pane ${idx == 0 ? 'active' : ''}" role="tabpanel" id="tab${category?.id}">
-                  <g:render template="annMasterTbl" model="[category: category]"/>
-                </div>
-              </g:each>
-            </g:if>
-            <g:else>
-              <div class="tab-pane active" role="tabpanel" id="tab1">
-%{--                <g:render template="annMasterTbl" model="[category: null]"/>--}%
-              </div>
-            </g:else>
-          %{--<div class="tab-pane" role="tabpanel" id="tabReagents">--}%
-          %{--<g:render template="annReagentsMasterTbl" model="[category: 'Reagents']" />--}%
-=======
 <div class="navigation nav-wrapper">
   <div class="col s12">
     <a href="${createLink(controller: 'project', action: 'index', params: [pId: experiment?.project?.id])}" class="breadcrumb dark tooltipped" data-position="bottom"
@@ -245,7 +105,6 @@
           <div class="btn">
             <span>Select Annotation File</span>
             <input type="file" name="annotationFile" accept=".csv,.tsv" required="required">
->>>>>>> b8671dbd
           </div>
 
           <div class="file-path-wrapper">
