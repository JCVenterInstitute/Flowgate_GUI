<!DOCTYPE html>
<html>
<head>
  <meta name="layout" content="main" />
  <g:set var="entityName" value="${message(code: 'expFile.label', default: 'Experiment File')}" />
  <title><g:message code="default.expFile.annotation.label" default="Annotation" args="[entityName]" /></title>
  <asset:javascript src="jquery-2.2.0.min.js"/>
  <style>
<<<<<<< HEAD
      .noLinkBlack {
          color: black;
          text-decoration: none;
      }
      /* table with horizontal scroll */
      /*
      table {
          !*width: 100%;*!
          display: block;
          overflow-x: auto;
      }
      */
  </style>
</head>

<body>
  <g:render template="/shared/nav" />
  <h2 class="text-center"><g:message code="annotation.table.label" default="Annotation Table" /></h2>
  <br/>
  <div class="row" style="max-width: none">
    <div class="col-sm-12">
      <ul class="nav nav-tabs">
        <li class="active"><a href="#tabDemogr" role="tab" data-toggle="tab">Demographics</a></li>
        <li><a href="#tabVisit" role="tab" data-toggle="tab">Visit</a></li>
        <li><a href="#tabStimulation" role="tab" data-toggle="tab">Stimulation</a></li>
        <li><a href="#tabReagents" role="tab" data-toggle="tab">Reagents</a></li>
      </ul>
      <div class="tab-content">
        <div class="tab-pane active" role="tabpanel" id="tabDemogr">
          <g:render template="annMasterTbl" model="[category: 'Demographics']"/>
        </div>
        <div class="tab-pane" role="tabpanel" id="tabVisit" >
          <g:render template="annMasterTbl" model="[category: 'Visit']" />
        </div>
        <div class="tab-pane" role="tabpanel" id="tabStimulation">
          <g:render template="annMasterTbl" model="[category: 'Stimulation']" />
        </div>
        <div class="tab-pane" role="tabpanel" id="tabReagents">
          <g:render template="annMasterTbl" model="[category: 'Reagents']" />
        </div>
      </div>
    </div>
  </div>
  <br/>
  <br/>
  <div class="text-center">
    %{--<g:link controller="expFile" action="doneAnnotation" id="${experiment.id}"><div class="btn btn-success">Submit</div></g:link>--}%
    <g:link controller="experiment" action="index" id="${experiment.id}" params="[eId: experiment.id]"><div class="btn btn-success">Submit</div></g:link>
  </div>
  <script>
    function eMetaClick(id,checked, mId){
      var metaVal = document.getElementById("eMeta_"+mId+".mdVal").value;

      $.ajax({
        url: "${g.createLink(controller: 'expFile', action: 'axMetaSelect')}",
        dataType: 'json',
        data: {id: id, checked: checked, mId: mId, metaVal: metaVal},
        success:  function (data, status, xhr){
          console.log('success');
          $("#tblCell_"+id.toString()+"_"+mId.toString()).html(data.cellTabl);
        },
        error: function(request, status, error){
          console.log('ajxError!');
        },
        complete: function(xhr, status){
          console.log('ajxComplete!');
        }
      });

    }

    function eMetaValueChange(mId, valId){
      $.ajax({
        url: "${g.createLink(controller: 'expFile', action: 'axMetaChange') }",
        dataType: 'json',
        data: {id: mId, valId: valId},
        success:  function (data, status, xhr){
          console.log('success');
          $("#fcsTbl").html(data.tablTabl);
        },
        error: function(request, status, error){
          console.log('ajxError!');
        },
        complete: function(xhr, status){
          console.log('ajxComplete!');
        }
      });
    }
=======
    .noLinkBlack {
      color: black;
      text-decoration: none;
    }
    /* table with horizontal scroll */
    /*
    table {
      !*width: 100%;*!
      display: block;
      overflow-x: auto;
    }
    */
  </style>
</head>

<body>
<g:render template="/shared/nav" />
<h2 class="text-center"><g:message code="annotation.table.label" default="Annotation Table" /></h2>
<br/>
<div class="row" style="max-width: none">
  <div class="col-sm-12">
    <ul class="nav nav-tabs">
      <li class="active"><a href="#tabDemogr" role="tab" data-toggle="tab">Demographics</a></li>
      <li><a href="#tabVisit" role="tab" data-toggle="tab">Visit</a></li>
      <li><a href="#tabStimulation" role="tab" data-toggle="tab">Stimulation</a></li>
      <li><a href="#tabReagents" role="tab" data-toggle="tab">Reagents</a></li>
    </ul>
    <div class="tab-content">
      <div class="tab-pane active" role="tabpanel" id="tabDemogr">
        <g:render template="annMasterTbl" model="[category: 'Demographics']"/>
      </div>
      <div class="tab-pane" role="tabpanel" id="tabVisit" >
        <g:render template="annMasterTbl" model="[category: 'Visit']" />
      </div>
      <div class="tab-pane" role="tabpanel" id="tabStimulation">
        <g:render template="annMasterTbl" model="[category: 'Stimulation']" />
      </div>
      <div class="tab-pane" role="tabpanel" id="tabReagents">
        <g:render template="annMasterTbl" model="[category: 'Reagents']" />
      </div>
    </div>
  </div>
</div>
<br/>
<br/>
<div class="text-center">
  %{--<g:link controller="expFile" action="doneAnnotation" id="${experiment.id}"><div class="btn btn-success">Submit</div></g:link>--}%
  <g:link controller="experiment" action="index" id="${experiment.id}" params="[eId: experiment.id]"><div class="btn btn-success">Submit</div></g:link>
</div>
<script>
  function eMetaClick(id,checked, mId){
    var metaVal = document.getElementById("eMeta_"+mId+".mdVal").value;

    $.ajax({
      url: "${g.createLink(controller: 'expFile', action: 'axMetaSelect')}",
      dataType: 'json',
      data: {id: id, checked: checked, mId: mId, metaVal: metaVal},
      success:  function (data, status, xhr){
        console.log('success');
        $("#tblCell_"+id.toString()+"_"+mId.toString()).html(data.cellTabl);
      },
      error: function(request, status, error){
        console.log('ajxError!');
      },
      complete: function(xhr, status){
        console.log('ajxComplete!');
      }
    });

  }

  function eMetaValueChange(mId, valId){
    $.ajax({
      url: "${g.createLink(controller: 'expFile', action: 'axMetaChange') }",
      dataType: 'json',
      data: {id: mId, valId: valId},
      success:  function (data, status, xhr){
        console.log('success');
        $("#fcsTbl").html(data.tablTabl);
      },
      error: function(request, status, error){
        console.log('ajxError!');
      },
      complete: function(xhr, status){
        console.log('ajxComplete!');
      }
    });
  }
>>>>>>> 4a76c7eb
</script>
</body>
</html><|MERGE_RESOLUTION|>--- conflicted
+++ resolved
@@ -6,96 +6,6 @@
   <title><g:message code="default.expFile.annotation.label" default="Annotation" args="[entityName]" /></title>
   <asset:javascript src="jquery-2.2.0.min.js"/>
   <style>
-<<<<<<< HEAD
-      .noLinkBlack {
-          color: black;
-          text-decoration: none;
-      }
-      /* table with horizontal scroll */
-      /*
-      table {
-          !*width: 100%;*!
-          display: block;
-          overflow-x: auto;
-      }
-      */
-  </style>
-</head>
-
-<body>
-  <g:render template="/shared/nav" />
-  <h2 class="text-center"><g:message code="annotation.table.label" default="Annotation Table" /></h2>
-  <br/>
-  <div class="row" style="max-width: none">
-    <div class="col-sm-12">
-      <ul class="nav nav-tabs">
-        <li class="active"><a href="#tabDemogr" role="tab" data-toggle="tab">Demographics</a></li>
-        <li><a href="#tabVisit" role="tab" data-toggle="tab">Visit</a></li>
-        <li><a href="#tabStimulation" role="tab" data-toggle="tab">Stimulation</a></li>
-        <li><a href="#tabReagents" role="tab" data-toggle="tab">Reagents</a></li>
-      </ul>
-      <div class="tab-content">
-        <div class="tab-pane active" role="tabpanel" id="tabDemogr">
-          <g:render template="annMasterTbl" model="[category: 'Demographics']"/>
-        </div>
-        <div class="tab-pane" role="tabpanel" id="tabVisit" >
-          <g:render template="annMasterTbl" model="[category: 'Visit']" />
-        </div>
-        <div class="tab-pane" role="tabpanel" id="tabStimulation">
-          <g:render template="annMasterTbl" model="[category: 'Stimulation']" />
-        </div>
-        <div class="tab-pane" role="tabpanel" id="tabReagents">
-          <g:render template="annMasterTbl" model="[category: 'Reagents']" />
-        </div>
-      </div>
-    </div>
-  </div>
-  <br/>
-  <br/>
-  <div class="text-center">
-    %{--<g:link controller="expFile" action="doneAnnotation" id="${experiment.id}"><div class="btn btn-success">Submit</div></g:link>--}%
-    <g:link controller="experiment" action="index" id="${experiment.id}" params="[eId: experiment.id]"><div class="btn btn-success">Submit</div></g:link>
-  </div>
-  <script>
-    function eMetaClick(id,checked, mId){
-      var metaVal = document.getElementById("eMeta_"+mId+".mdVal").value;
-
-      $.ajax({
-        url: "${g.createLink(controller: 'expFile', action: 'axMetaSelect')}",
-        dataType: 'json',
-        data: {id: id, checked: checked, mId: mId, metaVal: metaVal},
-        success:  function (data, status, xhr){
-          console.log('success');
-          $("#tblCell_"+id.toString()+"_"+mId.toString()).html(data.cellTabl);
-        },
-        error: function(request, status, error){
-          console.log('ajxError!');
-        },
-        complete: function(xhr, status){
-          console.log('ajxComplete!');
-        }
-      });
-
-    }
-
-    function eMetaValueChange(mId, valId){
-      $.ajax({
-        url: "${g.createLink(controller: 'expFile', action: 'axMetaChange') }",
-        dataType: 'json',
-        data: {id: mId, valId: valId},
-        success:  function (data, status, xhr){
-          console.log('success');
-          $("#fcsTbl").html(data.tablTabl);
-        },
-        error: function(request, status, error){
-          console.log('ajxError!');
-        },
-        complete: function(xhr, status){
-          console.log('ajxComplete!');
-        }
-      });
-    }
-=======
     .noLinkBlack {
       color: black;
       text-decoration: none;
@@ -184,7 +94,6 @@
       }
     });
   }
->>>>>>> 4a76c7eb
 </script>
 </body>
 </html>