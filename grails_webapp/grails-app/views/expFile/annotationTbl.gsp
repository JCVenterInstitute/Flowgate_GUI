--- conflicted
+++ resolved
@@ -119,17 +119,28 @@
             </g:else>
             <li class="text-center">
               %{--<a href="" onclick="addCategoryClick(${experiment.id});" style="color: black;" role="tab"><i class="fa fa-plus"></i></a>--}%
-<<<<<<< HEAD
               <div class="text-center" onclick="addCategoryClick(${experiment?.id});" style="color: black;padding-top: 12px;padding-left: 8px;"><i title="add tab" class="fa fa-plus"></i></div>
-=======
-              <div class="text-center" onclick="addCategoryClick(${experiment?.id});" style="color: black;padding-top: 12px;padding-left: 8px;"><i title="add tab"
-                                                                                                                                                   class="fa fa-plus"></i></div>
->>>>>>> 438d434a
             </li>
             %{--<li><a href="#tabReagents" role="tab" data-toggle="tab">Reagents</a></li>--}%
           </ul>
 
           <div class="tab-content">
+          <script>
+            $(function () {
+              $(".scroll-wrapper").width($("#wholeTbl").width());
+              $(".scroll-top").width($("#annotation-table").width());
+              $(".scroll-wrapper").scroll(function () {
+                $("#wholeTbl").scrollLeft($(".scroll-wrapper").scrollLeft());
+              });
+              $("#wholeTbl").scroll(function () {
+                $(".scroll-wrapper").scrollLeft($("#wholeTbl").scrollLeft());
+              });
+            });
+          </script>
+
+          <div class="scroll-wrapper" style="overflow-x: scroll; overflow-y:hidden;">
+            <div class="scroll-top" style="height: 1px;"></div>
+          </div>
             <g:if test="${categories.size() > 0}">
               <g:each in="${categories}" var="category" status="idx">
                 <div class="tab-pane ${idx == 0 ? 'active' : ''}" role="tabpanel" id="tab${category?.mdCategory}">
