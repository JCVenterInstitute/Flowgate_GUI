--- conflicted
+++ resolved
@@ -71,10 +71,6 @@
     <ul class="nav nav-tabs">
       <g:if test="${categories && categories.size()>0}">
         <g:each in="${categories}" var="category" status="idx" >
-<<<<<<< HEAD
-          %{--<li class="${idx==0 ? 'active' : ''}"><a href="#tab${category?.mdCategory ?: 'Basics'}" role="tab" data-toggle="tab" ondblclick="editCategoryClick(${experiment.id}, ${category.id});" >${category.mdCategory}</a></li>--}%
-=======
->>>>>>> 94a58781
           <li class="${idx==0 ? 'active' : ''}"><a href="#tab${category?.mdCategory}" role="tab" data-toggle="tab" ondblclick="editCategoryClick(${experiment.id}, ${category?.id});" >${category?.mdCategory}</a></li>
         </g:each>
       </g:if>
