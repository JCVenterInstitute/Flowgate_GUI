--- conflicted
+++ resolved
@@ -2,15 +2,8 @@
 <div id="wholeTbl" style="overflow-y: auto;">
   <table id="annotation-table" cellspacing="0" class="highlight responsive-table small" width="100%">
     <thead>
-<<<<<<< HEAD
-    <tr >
-      <g:sortableColumn property="expFile" title="${message(code: 'expFile.label', default: 'FCS File Name')}">
-        <p><br/></p>
-      </g:sortableColumn>
-=======
     <tr>
       <g:sortableColumn property="expFile" title="${message(code: 'expFile.label', default: 'FCS File Name')}"/>
->>>>>>> b8671dbd
       <g:each in="${experiment.expMetadatas.findAll { it?.mdCategory == category }.sort { it.dispOrder }}" var="eMeta">
         <g:if test="${eMeta.visible}">
           <th class="sortable">
@@ -68,15 +61,10 @@
           <a href="#" class="${experiment.expMetadatas.findAll { it.mdCategory == category }.visible.toString().contains('false') ? '' : 'hidden'}"
              onclick="showAllHidden(${experiment.id}, '${category?.id}');">Show All Hidden Attributes</a>
 
-<<<<<<< HEAD
+%{--        TODO remove after testing--}%
         <div class="${experiment.expMetadatas.findAll { it?.mdCategory == category }.visible.toString().contains('false') ? '' : 'hidden'} btn btn-default"
              onclick="showAllHidden(${experiment.id}, '${category?.id}');">Show All Hidden Attributes</div>
         <br/>
-        <br/>
-
-        <div style="padding-left:30px;">
-=======
->>>>>>> b8671dbd
           <g:if test="${category?.mdCategory != 'Reagents'}">
             <a href="#add-new-attribute" class="modal-trigger tooltipped" data-tooltip="Add a new column" data-position="right">
               <i class="material-icons">add</i>
@@ -91,7 +79,6 @@
     </tbody>
   </table>
 </div>
-
 <script>
   document.addEventListener('DOMContentLoaded', function () {
     var selectElems = document.querySelectorAll('select');
