<%@ page import="flowgate.ExpFile; flowgate.ExperimentMetadataValue; flowgate.ExperimentMetadata" %>
<div id="wholeTbl" style="overflow-y: auto;">
  <table id="annotation-table" cellspacing="0" class="highlight responsive-table small" width="100%">
    <thead>
<<<<<<< HEAD
    <tr>
      <g:sortableColumn property="expFile" title="${message(code: 'expFile.label', default: 'FCS File Name')}"/>
      <g:each in="${experiment.expMetadatas.findAll { it.mdCategory == category }.sort { it.dispOrder }}" var="eMeta">
=======
    <tr >
      <g:sortableColumn property="expFile" title="${message(code: 'expFile.label', default: 'FCS File Name')}">
        <p><br/></p>
      </g:sortableColumn>
      <g:each in="${experiment.expMetadatas.findAll { it?.mdCategory == category }.sort { it.dispOrder }}" var="eMeta">
>>>>>>> 98d34733
        <g:if test="${eMeta.visible}">
          <th class="sortable">
            <sec:ifAnyGranted roles="ROLE_Administrator,ROLE_Admin">
              <div onclick="toggleActions(this, ${eMeta.id})" style="cursor: pointer;">
            </sec:ifAnyGranted>
            ${eMeta.mdKey}
            <sec:ifAnyGranted roles="ROLE_Administrator,ROLE_Admin">
              <i class="material-icons tiny">expand_more</i></div>
            </sec:ifAnyGranted>
            <sec:ifAnyGranted roles="ROLE_Administrator,ROLE_Admin">
              <div class="attribute-action" id="attribute-action-${eMeta.id}" style="display: none;">
                <g:set var="filterAction" value="${eMeta.dispOnFilter ? 'HideFromFilter' : 'ShowOnFilter'}"/>
                <button type="button" id="Edit" class="btn-tiny waves-effect waves-light tooltipped" onclick="eMetaActionChange(${eMeta.id}, this.id);
                return false;"
                        data-tooltip="Edit attribute" data-position="bottom">
                  <i class="material-icons">edit</i>
                </button>
                <button type="button" id="HideColumn" class="btn-tiny waves-effect waves-light tooltipped" onclick="eMetaActionChange(${eMeta.id}, this.id);
                return false;"
                        data-tooltip="Hide attribute" data-position="bottom">
                  <i class="material-icons">visibility_off</i>
                </button>
                <button type="button" id="${filterAction}" class="btn-tiny waves-effect waves-light tooltipped" onclick="eMetaActionChange(${eMeta.id}, this.id);
                return false;"
                        data-tooltip="<g:if test="${filterAction == 'HideFromFilter'}">Hide</g:if><g:else>Show</g:else> attribute in Dataset" data-position="bottom">
                  <i class="material-icons"><g:if test="${filterAction == 'HideFromFilter'}">grid_off</g:if><g:else>grid_on</g:else></i>
                </button>
                <button type="button" id="Delete" class="btn-tiny waves-effect waves-light tooltipped" onclick="eMetaActionChange(${eMeta.id}, this.id);
                return false;"
                        data-tooltip="Delete attribute" data-position="bottom">
                  <i class="material-icons">delete</i>
                </button>
              </div>
            </sec:ifAnyGranted>

            <g:if test="${eMeta.mdVals.size() > 1}">
              <div class="input-field">
                <g:select id="eMeta_${eMeta.id}.mdVal" name="eMeta_${eMeta.id}.mdVal" from="${eMeta.mdVals.sort { it.dispOrder }}"
                          optionKey="id"
                          optionValue="mdValue" value="" onchange="eMetaValueChange(${eMeta.id}, this.value);"/>
              </div>
            </g:if>
            <g:else>
              <div class="input-field">
                <g:hiddenField id="eMeta_${eMeta.id}.mdVal" name="eMeta_${eMeta.id}.mdVal" value="${eMeta?.mdVals.id.join(',')}"/>
                ${eMeta.mdVals.mdValue.join(',')}
              </div>
            </g:else>
          </th>
        </g:if>
      </g:each>
      <sec:ifAnyGranted roles="ROLE_Administrator,ROLE_Admin">
        <th>
          <a href="#" class="${experiment.expMetadatas.findAll { it.mdCategory == category }.visible.toString().contains('false') ? '' : 'hidden'}"
             onclick="showAllHidden(${experiment.id}, '${category?.id}');">Show All Hidden Attributes</a>

<<<<<<< HEAD
=======
        <div class="${experiment.expMetadatas.findAll { it?.mdCategory == category }.visible.toString().contains('false') ? '' : 'hidden'} btn btn-default"
             onclick="showAllHidden(${experiment.id}, '${category?.id}');">Show All Hidden Attributes</div>
        <br/>
        <br/>

        <div style="padding-left:30px;">
>>>>>>> 98d34733
          <g:if test="${category?.mdCategory != 'Reagents'}">
            <a href="#add-new-attribute" class="modal-trigger tooltipped" data-tooltip="Add a new column" data-position="right">
              <i class="material-icons">add</i>
            </a>
          </g:if>
        </th>
      </sec:ifAnyGranted>
    </tr>
    </thead>
    <tbody id="fcsTbl">
    <g:render template="annotationTmpl/tablTmpl" model="[category: category]"/>
    </tbody>
  </table>
</div>

<script>
  document.addEventListener('DOMContentLoaded', function () {
    var selectElems = document.querySelectorAll('select');
    var instances = M.FormSelect.init(selectElems);
  });

  function toggleActions(e, id) {
    var div = document.getElementById("attribute-action-" + id);
    if (div.style.display === "none") {
      div.style.display = "block";
      e.firstElementChild.textContent = "expand_less";
    } else {
      div.style.display = "none";
      e.firstElementChild.textContent = "expand_more";
    }
  }
</script><|MERGE_RESOLUTION|>--- conflicted
+++ resolved
@@ -2,17 +2,9 @@
 <div id="wholeTbl" style="overflow-y: auto;">
   <table id="annotation-table" cellspacing="0" class="highlight responsive-table small" width="100%">
     <thead>
-<<<<<<< HEAD
     <tr>
       <g:sortableColumn property="expFile" title="${message(code: 'expFile.label', default: 'FCS File Name')}"/>
-      <g:each in="${experiment.expMetadatas.findAll { it.mdCategory == category }.sort { it.dispOrder }}" var="eMeta">
-=======
-    <tr >
-      <g:sortableColumn property="expFile" title="${message(code: 'expFile.label', default: 'FCS File Name')}">
-        <p><br/></p>
-      </g:sortableColumn>
       <g:each in="${experiment.expMetadatas.findAll { it?.mdCategory == category }.sort { it.dispOrder }}" var="eMeta">
->>>>>>> 98d34733
         <g:if test="${eMeta.visible}">
           <th class="sortable">
             <sec:ifAnyGranted roles="ROLE_Administrator,ROLE_Admin">
@@ -69,15 +61,6 @@
           <a href="#" class="${experiment.expMetadatas.findAll { it.mdCategory == category }.visible.toString().contains('false') ? '' : 'hidden'}"
              onclick="showAllHidden(${experiment.id}, '${category?.id}');">Show All Hidden Attributes</a>
 
-<<<<<<< HEAD
-=======
-        <div class="${experiment.expMetadatas.findAll { it?.mdCategory == category }.visible.toString().contains('false') ? '' : 'hidden'} btn btn-default"
-             onclick="showAllHidden(${experiment.id}, '${category?.id}');">Show All Hidden Attributes</div>
-        <br/>
-        <br/>
-
-        <div style="padding-left:30px;">
->>>>>>> 98d34733
           <g:if test="${category?.mdCategory != 'Reagents'}">
             <a href="#add-new-attribute" class="modal-trigger tooltipped" data-tooltip="Add a new column" data-position="right">
               <i class="material-icons">add</i>
