package flowgate

class ExperimentMetadataCategory {

<<<<<<< HEAD
    Experiment experiment
=======
//    Experiment experiment
>>>>>>> 98d34733
    String mdCategory
//    MetadataCategory mdCategory
    Integer dispOrder = 1
    Boolean dispOnFilter = true
    Boolean visible = true
    Boolean isDefault = false
//    Boolean isMiFlowCyt = false

    static constraints = {
//        experiment nullable: false
        mdCategory nullable: false, blank: true
        dispOnFilter nullable: true, blank: true
        isDefault nullable: true, blank: true
    }

//    String toString() {
//        this.mdCategory
//    }
}<|MERGE_RESOLUTION|>--- conflicted
+++ resolved
@@ -2,11 +2,9 @@
 
 class ExperimentMetadataCategory {
 
-<<<<<<< HEAD
+//    static belongsTo = [ExperimentMetadata]
+
     Experiment experiment
-=======
-//    Experiment experiment
->>>>>>> 98d34733
     String mdCategory
 //    MetadataCategory mdCategory
     Integer dispOrder = 1
