--- conflicted
+++ resolved
@@ -6,20 +6,13 @@
 
 callbackUrl: ${IP}:${PORT}/taskStatus
 
-<<<<<<< HEAD
-adminEmailAddr: ${ADMIN_MAIL}
-=======
 adminEmailAddr: ${ADMIN_EMAIL}
->>>>>>> fcd4e63c
 
 grails:
 #    server:
 #        contextPath: /
-<<<<<<< HEAD
 #        port: ${PORT:8585}
-=======
 #        port: "${PORT:8585}"
->>>>>>> fcd4e63c
 
     plugin:
         springsecurity:
