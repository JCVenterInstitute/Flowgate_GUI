package flowgate

import org.jsoup.Jsoup
import org.jsoup.nodes.Document
import org.jsoup.nodes.Element
import org.jsoup.nodes.Node
import org.jsoup.nodes.TextNode

class FgUtilsTagLib {

    static namespace = 'fg'
    static defaultEncodeAs = [taglib:'none']
//    static defaultEncodeAs = [taglib:'html']
    //static encodeAsForTags = [tagName: [taglib:'html'], otherTagName: [taglib:'none']]

    def utilsService

    /** Renders a html file from gp-server
     * used for rendering pipeline report results
     */
    def render = {attrs ->
        AnalysisServer analysisServer = AnalysisServer.get(attrs?.analysisServerId)
        if(attrs.href && attrs.href!='' && analysisServer) {
            def fileUrl = new URL(attrs.href)
            def connection = fileUrl.openConnection()
            connection.setRequestProperty ("Authorization", utilsService.authHeader(analysisServer.userName, analysisServer.userPw))
            def dataStream = connection.inputStream
//            String outPut
//            outPut = dataStream.text
//            Document doc = Jsoup.connect(attrs.href).header("Authorization", utilsService.authHeader(analysisServer.userName, analysisServer.userPw)).get()
//            Element element = doc.getElementById("notebook")
//            outPut = element?.text()
//            outPut = doc?.text()
//            out << outPut
            out << dataStream
        }
        else {
            out << 'Error: no report file found!'
        }
    }

    /* */
    def render2 = {attrs ->
        AnalysisServer analysisServer = AnalysisServer.get(attrs?.analysisServerId)
        if(attrs.href && attrs.href!='' && analysisServer) {
            Document document = Jsoup.connect(attrs.href).header("Authorization", utilsService.authHeader(analysisServer.userName, analysisServer.userPw)).get()
            Element element = document.getElementById("notebook")
<<<<<<< HEAD
=======
            /*out << """
                <script src="https://cdnjs.cloudflare.com/ajax/libs/mathjax/2.7.1/MathJax.js?config=TeX-AMS_HTML"></script>
                <script type="text/x-mathjax-config;executed=true">
                    MathJax.Hub.Config({
                        tex2jax: {
                            inlineMath: [ ['\$','\$'], ["\\\\(","\\\\)"] ],
                            displayMath: [ ['\$\$','\$\$'], ["\\\\[","\\\\]"] ],
                            processEscapes: true,
                            processEnvironments: true
                        },
                        // Center justify equations in code and markdown cells. Elsewhere
                        // we use CSS to left justify single line equations in code cells.
                        displayAlign: 'center',
                        "HTML-CSS": {
                            styles: {'.MathJax_Display': {"margin": 0}},
                            linebreaks: { automatic: true }
                        }
                    });
                </script>
                """
            */
>>>>>>> 0c84dd08
            out << """
                     <style>
                     a.anchor-link:link {
                        text-decoration: none;
                        padding: 0px 20px;
                        visibility: hidden;
                    }
                    </style>   
                    """
            out << element
        }
        else {
            out << 'Error: no report file found!'
        }
    }
    /* */

    def renderHtmlFile = {attrs ->
        def htmlFile = grailsApplication.mainContext.getResource("classpath:resources/$attrs.fileName").file
        out << htmlFile.text
    }

}<|MERGE_RESOLUTION|>--- conflicted
+++ resolved
@@ -45,9 +45,7 @@
         if(attrs.href && attrs.href!='' && analysisServer) {
             Document document = Jsoup.connect(attrs.href).header("Authorization", utilsService.authHeader(analysisServer.userName, analysisServer.userPw)).get()
             Element element = document.getElementById("notebook")
-<<<<<<< HEAD
-=======
-            /*out << """
+            /* out << """
                 <script src="https://cdnjs.cloudflare.com/ajax/libs/mathjax/2.7.1/MathJax.js?config=TeX-AMS_HTML"></script>
                 <script type="text/x-mathjax-config;executed=true">
                     MathJax.Hub.Config({
@@ -68,7 +66,6 @@
                 </script>
                 """
             */
->>>>>>> 0c84dd08
             out << """
                      <style>
                      a.anchor-link:link {
